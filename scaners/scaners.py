--- conflicted
+++ resolved
@@ -313,12 +313,7 @@
     )
     logging.info('buy scanner!')
     block_count = HOLDERS_CHECK_CHAIN_LENGTH + HOLDERS_CHECK_COMMITMENT_LENGTH
-<<<<<<< HEAD
-    block = get_last_block(f'BUY_LAST_BLOCK_{standart}')
-    logging.info(f'last block: {latest_block} \n block: {HOLDERS_CHECK_COMMITMENT_LENGTH}')
-=======
     block = get_last_block(f'BUY_LAST_BLOCK_{network_name}_{standart}', network_name)
->>>>>>> 729c0f49
 
     logging.info(f'last block: {latest_block} \n block: {block}')
     if not (latest_block - block > block_count):
