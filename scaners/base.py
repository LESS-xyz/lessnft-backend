--- conflicted
+++ resolved
@@ -1,12 +1,9 @@
 import time
 from abc import ABC, abstractmethod
 from dataclasses import dataclass
-<<<<<<< HEAD
 from dds.utilities import RedisValues
-=======
 from typing import Optional
 from dds.accounts.models import AdvUser
->>>>>>> df1d59c7
 
 
 class HandlerABC(ABC):
@@ -32,7 +29,6 @@
         # TODO: from config
         time.sleep(1)
 
-<<<<<<< HEAD
     def save_last_block(self, name, block) -> None:
         RedisValues.set_value(name, block)
 
@@ -43,13 +39,6 @@
             self.save_last_block(name, last_block_number)
         return int(last_block_number)
 
-=======
-    def save_last_block(self) -> None:
-        ...
-
-    def get_last_block(self) -> int:
-        ...
->>>>>>> df1d59c7
 
     @abstractmethod
     def get_last_block_network(self) -> int:
