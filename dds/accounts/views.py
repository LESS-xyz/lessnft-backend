import random

from dds.store.api import get_dds_email_connection
from dds.accounts.models import AdvUser, VerificationForm
from dds.accounts.serializers import (
    PatchSerializer, 
    MetamaskLoginSerializer, 
    UserSerializer, 
    UserSlimSerializer,
    SelfUserSerializer,
    FollowingSerializer,
    CoverSerializer,
)
from dds.activity.models import UserAction
from dds.settings import *
from dds.store.models import Collection, Token
from dds.store.serializers import UserCollectionSerializer
from dds.store.services.ipfs import send_to_ipfs

from django.core.mail import send_mail 
from django.core.exceptions import ObjectDoesNotExist
from django.db import IntegrityError
from django.db.models import Q

from drf_yasg import openapi
from drf_yasg.utils import swagger_auto_schema

from rest_auth.registration.views import SocialLoginView

from rest_framework.permissions import IsAuthenticated
from rest_framework import status
from rest_framework.response import Response
from rest_framework.views import APIView


not_found_response = 'user not found'


class MetamaskLogin(SocialLoginView):
    serializer_class = MetamaskLoginSerializer

    def login(self):

        self.user = self.serializer.validated_data['user']
        metamask_address = self.serializer.validated_data['address']

        try:
            user = AdvUser.objects.get(username__iexact=metamask_address)
        except ObjectDoesNotExist:
            print('try create user', flush=True)
            self.user = AdvUser(username=metamask_address, password=set_unusable_password())
            self.user.save()
            print('user_created', flush=True)

        return super().login()


class GetView(APIView):
    '''
    view for getting and patching user info
    '''
    permission_classes = [IsAuthenticated]

    @swagger_auto_schema(
        operation_description="get self info",
        responses={200: SelfUserSerializer, 401: not_found_response},
    )
    def get(self, request):
        response_data = SelfUserSerializer(request.user).data
        return Response(response_data, status=status.HTTP_200_OK)

    @swagger_auto_schema(
        operation_description="update single user's info",
        request_body=openapi.Schema(
            type=openapi.TYPE_OBJECT,
            properties={
                'display_name': openapi.Schema(type=openapi.TYPE_STRING),
                'avatar': openapi.Schema(type=openapi.TYPE_OBJECT),
                'bio': openapi.Schema(type=openapi.TYPE_STRING),
                'custom_url': openapi.Schema(type=openapi.TYPE_STRING),
                'twitter': openapi.Schema(type=openapi.TYPE_STRING),
                'site': openapi.Schema(type=openapi.TYPE_STRING)
            },
        ),
        responses={200: UserSlimSerializer, 400: 'attr: this attr is occupied', 401: not_found_response},
    )
    def patch(self, request):
        request_data = request.data.copy()
        user = request.user
        if request_data.get('custom_url')=='':
            request_data.pop('custom_url')
        if request_data.get('twitter')=='':
            request_data.pop('twitter')
        if request_data.get('instagram')=='':
            request_data.pop('instagram')
        if request_data.get('site')=='':
            request_data.pop('site')
        if request_data.get('display_name')=='':
            request_data.pop('display_name')
        

        serializer = PatchSerializer(user, data=request_data, partial=True)

        if serializer.is_valid():
            result = serializer.save()
            
        #unique constraint handling:
        if isinstance(result, dict):
            return Response(result, status=status.HTTP_400_BAD_REQUEST)
        media = request.FILES.get('avatar')
        if media:
            ipfs = send_to_ipfs(media)
            user.avatar_ipfs = ipfs
            user.save()
        response_data = UserSlimSerializer(user).data
        return Response(response_data, status=status.HTTP_200_OK)


class GetOtherView(APIView):
    '''
    view for getting other user info
    '''

    @swagger_auto_schema(
        operation_description="get other user's info",
        responses={200: UserSerializer, 401: not_found_response},
    )
    def get(self, request, param):
        try:
            user = AdvUser.objects.get_by_custom_url(param)
        except ObjectDoesNotExist:
            return Response({'error': not_found_response}, status=status.HTTP_401_UNAUTHORIZED) 
        response_data = UserSerializer(user).data
        return Response(response_data, status=status.HTTP_200_OK)


class FollowView(APIView):
    '''
       View for following another user.
    '''
    permission_classes = [IsAuthenticated]
    @swagger_auto_schema(
        operation_description="follow user",
        request_body=openapi.Schema(
            type=openapi.TYPE_OBJECT,
            properties={
                'id': openapi.Schema(type=openapi.TYPE_NUMBER),
            }),
        responses={200: 'OK', 400: 'error', 401: not_found_response}
    )

    def post(self, request):
        follower = request.user
        request_data = request.data
        id_ = request_data.get('id')

        try:
            user = AdvUser.objects.get_by_custom_url(id_)
        except ObjectDoesNotExist:
            return Response({'error': not_found_response}, status=status.HTTP_401_UNAUTHORIZED)

        if follower == user:
            return Response({'error': 'you cannot follow yourself'}, status=status.HTTP_400_BAD_REQUEST)

        try:
            p = UserAction.objects.create(user=follower, whom_follow=user)
        except IntegrityError:
            return Response({'error': 'already following'}, status=status.HTTP_400_BAD_REQUEST)

        return Response('Followed', status=status.HTTP_200_OK)


class UnfollowView(APIView):
    '''
       View for unfollowing another user.
    '''
    permission_classes = [IsAuthenticated]
    @swagger_auto_schema(
        operation_description="unfollow user",
        request_body=openapi.Schema(
            type=openapi.TYPE_OBJECT,
            properties={
                'id': openapi.Schema(type=openapi.TYPE_NUMBER),
            }),
        responses={200: 'OK', 400: 'error', 401: not_found_response}
    )

    def post(self, request):
        follower = request.user
        request_data = request.data
        id_ = request_data.get('id')
        
        try:
            user = AdvUser.objects.get_by_custom_url(id_)
        except ObjectDoesNotExist:
            return Response({'error': not_found_response}, status=status.HTTP_401_UNAUTHORIZED) 
        
        link = UserAction.objects.filter(whom_follow=user, user=follower)
        
        if link:
            link[0].delete()
            return Response('OK', status=status.HTTP_200_OK)
        else:
            return Response({'error': 'nothing to unfollow'}, status=status.HTTP_400_BAD_REQUEST)


class LikeView(APIView):
    '''
       View for liking token.
    '''
    permission_classes = [IsAuthenticated]
    @swagger_auto_schema(
        operation_description="like token",
        request_body=openapi.Schema(
            type=openapi.TYPE_OBJECT,
            properties={
                'id': openapi.Schema(type=openapi.TYPE_NUMBER),
            }),
        responses={200: 'liked/unliked', 400: 'error', 401: not_found_response}
    )

    def post(self, request):
        request_data = request.data
        token_id = request_data.get('id')

        try:
            item = Token.objects.committed().get(id=token_id)
        except ObjectDoesNotExist:
            return Response({'error': 'nothing to like'}, status=status.HTTP_400_BAD_REQUEST) 

        like, created = UserAction.objects.get_or_create(
            user=request.user, 
            whom_follow=None, 
            method='like', 
            token=item
        )
           
        if created is False:
            like.delete()
            return Response('unliked', status=status.HTTP_200_OK)

        return Response('liked', status=status.HTTP_200_OK)

  
class GetUserCollections(APIView):
    '''
    View for get collections by user
    '''

    @swagger_auto_schema(
        operation_description="get collections by user",
        resposnes={200: UserCollectionSerializer, 401: not_found_response}
    )
    def get(self, request, param):
        network = request.query_params.get('network', DEFAULT_NETWORK)
        try:
            if param[:2] == '0x':
                user = AdvUser.objects.get(username=param)
            else:
                user = AdvUser.objects.get(auth_token=param)

        except:
            return Response({'error': 'user not found'}, status=status.HTTP_400_BAD_REQUEST)

<<<<<<< HEAD
        collections = Collection.objects.user_collections(user)
=======
        collections = Collection.objects.user_collections(user, network=network)
>>>>>>> 729c0f49
        response_data = UserCollectionSerializer(collections, many=True).data
        return Response({'collections': response_data}, status=status.HTTP_200_OK)


class GetFollowingView(APIView):
    '''
    View for getting active tokens of following users
    '''
    @swagger_auto_schema(
        operation_description="post search pattern",
        responses={200: FollowingSerializer(many=True), 401: not_found_response},
    )

    def get(self, request, address, page):
        try:
            user = AdvUser.objects.get_by_custom_url(address)
        except ObjectDoesNotExist:
            return Response({'error': not_found_response}, status=status.HTTP_401_UNAUTHORIZED)

        follow_queryset = UserAction.objects.filter(method='follow', user=user)
        followed_users = [action.whom_follow for action in follow_queryset]
        response_data = FollowingSerializer(followed_users, many=True).data
        return Response(response_data, status=status.HTTP_200_OK)


class GetFollowersView(APIView):
    '''
    View for getting active tokens of following users
    '''
    @swagger_auto_schema(
        operation_description="post search pattern",
        responses={200: FollowingSerializer(many=True), 401: not_found_response},
    )

    def get(self, request, address, page):
        try:
            user = AdvUser.objects.get_by_custom_url(address)
        except ObjectDoesNotExist:
            return Response({'error': not_found_response}, status=status.HTTP_401_UNAUTHORIZED)

        follow_queryset = UserAction.objects.filter(method='follow', whom_follow=user)
        followers_users = [action.user for action in follow_queryset]
        response_data = FollowingSerializer(followers_users, many=True).data
        return Response(response_data, status=status.HTTP_200_OK)


class VerificationView(APIView):
    '''
       View for liking token.
    '''
    permission_classes = [IsAuthenticated]
    @swagger_auto_schema(
        operation_description="like token",
        request_body=openapi.Schema(
            type=openapi.TYPE_OBJECT,
            properties={
                'url': openapi.Schema(type=openapi.TYPE_STRING),
                'address': openapi.Schema(type=openapi.TYPE_STRING),
                'role': openapi.Schema(type=openapi.TYPE_STRING),
                'bio': openapi.Schema(type=openapi.TYPE_STRING),
                'twitter': openapi.Schema(type=openapi.TYPE_STRING),
                'media': openapi.Schema(type=openapi.TYPE_STRING),
                'instagram': openapi.Schema(type=openapi.TYPE_STRING),
                'website': openapi.Schema(type=openapi.TYPE_STRING),
                'email': openapi.Schema(type=openapi.TYPE_STRING)
            },
            required = ['bio', 'email']),
        responses={200: 'Verification request sent', 400: 'Form already sent', 401: not_found_response}
    )

    def post(self, request):
        user = request.user
        verification = VerificationForm(user=user)
        try:
            verification.save()
        except IntegrityError:
            return Response({'error': 'Request already sent'}, status=status.HTTP_400_BAD_REQUEST)
        verification.save_form(request)

        connection = get_dds_email_connection()
        text = """
                        New veridication request arrived!
                        URL: https://{domain}/django-admin/accounts/advuser/{id}/change/
                        """.format(domain=ALLOWED_HOSTS[0], id=user.id)

        send_mail(
            'New verification request',
            text,
            DDS_HOST_USER,
            [DDS_MAIL],
            connection=connection,
        )
        print('message sent')

        return Response('Verification request sent', status=status.HTTP_200_OK)


class SetUserCoverView(APIView):
    permission_classes = [IsAuthenticated]
    @swagger_auto_schema(
        operation_description='set cover',
        request_body=openapi.Schema(
            type=openapi.TYPE_OBJECT,
            properties={
                'cover': openapi.Schema(type=openapi.TYPE_OBJECT)
            }
        ),
        responses={200: 'OK', 400: 'error'}
    )
    def post(self, request):
        user = request.user
        media = request.FILES.get('cover')
        if media:
            ipfs = send_to_ipfs(media)
            user.cover_ipfs = ipfs
            user.save()
        return Response(user.cover, status=status.HTTP_200_OK)


class GetRandomCoverView(APIView):
    @swagger_auto_schema(
        operation_description='get random cover',
        responses={200: CoverSerializer, 400: 'error'}
    )
    def get(self, request):
        covers = AdvUser.objects.exclude(cover=None).exclude(cover='').exclude(is_verificated=False)
        try:
            random_cover = random.choice(covers)
        except:
            return Response({'error': 'there is no available cover'}, status=status.HTTP_404_NOT_FOUND)
        response_data = CoverSerializer(random_cover).data
        return Response(response_data, status=status.HTTP_200_OK)<|MERGE_RESOLUTION|>--- conflicted
+++ resolved
@@ -262,11 +262,7 @@
         except:
             return Response({'error': 'user not found'}, status=status.HTTP_400_BAD_REQUEST)
 
-<<<<<<< HEAD
-        collections = Collection.objects.user_collections(user)
-=======
         collections = Collection.objects.user_collections(user, network=network)
->>>>>>> 729c0f49
         response_data = UserCollectionSerializer(collections, many=True).data
         return Response({'collections': response_data}, status=status.HTTP_200_OK)
 
