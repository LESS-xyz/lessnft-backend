--- conflicted
+++ resolved
@@ -44,13 +44,6 @@
     def validate(self, attrs):
         address = attrs["address"]
         signature = attrs["signed_msg"]
-<<<<<<< HEAD
-=======
-        session = self.context["request"].session
-        #message = session.get("metamask_message")
-        #if message is None:
-
->>>>>>> d33e5d5a
         message = attrs["msg"]
 
         print(
