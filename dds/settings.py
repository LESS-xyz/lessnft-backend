--- conflicted
+++ resolved
@@ -170,7 +170,6 @@
 CELERY_BROKER_URL = "redis://redis:6379"
 CELERY_RESULT_BACKEND = "redis://redis:6379"
 
-<<<<<<< HEAD
 SHELL_PLUS = 'ptpython'
 
 # https://django-extensions.readthedocs.io/en/latest/shell_plus.html#additional-imports
@@ -180,11 +179,10 @@
 #    'from module.submodule3 import *',
 #    'import module.submodule4',
 #]
-=======
+
 PERIODS = {
     'day': timezone.now() - timedelta(days=1),
     'week': timezone.now() - timedelta(days=7),
     'month': timezone.now() - timedelta(days=30),
     'year': timezone.now() - timedelta(days=365)
-}
->>>>>>> 8c266be1
+}