import json
import requests
from web3 import Web3
from django.core.exceptions import ObjectDoesNotExist
from django.core.mail import get_connection
from django.db.models import Q

from dds.settings import (
    EMAIL_HOST, 
    DDS_HOST_USER,
    DDS_HOST_PASSWORD, 
    EMAIL_PORT, 
    EMAIL_USE_TLS, 
    CAPTCHA_SECRET, 
    CAPTCHA_URL
)
from dds.utilities import get_page_slice
from dds.store.models import Token, Collection, Ownership
from dds.store.serializers import TokenSerializer, CollectionSearchSerializer


def token_selling_filter(is_selling) -> bool:
   def token_filter(token):
       if is_selling:
           return token.is_selling or token.is_auc_selling
       return not token.is_selling and not token.is_auc_selling
   return token_filter


def token_currency_filter(currencies) -> bool:
   def token_filter(token):
        if token.standart=="ERC721":
            return token.currency.symbol in currencies
        return token.ownership_set.filter(
            currency_symbol__in=currencies
        ).exists()
   return token_filter 


def token_sort_price(token, reverse=False):
    if not (token.is_selling or token.is_auc_selling):
        return 0
    if token.standart=="ERC721":
        return token.price if token.price else token.minimal_bid
    owners_price = [owner.get_price for owner in token.ownership_set.all()]    
    if reverse:
        return max(owners_price)
    return min(owners_price)


def token_sort_likes(token, reverse=False):
    return token.useraction_set.filter(method="like").count()


def token_sort_updated_at(token, reverse=False):
    return token.updated_at


def token_search(words, page, **kwargs):
    words = words.split(' ')
    is_verified = kwargs.get("is_verified")
    max_price = kwargs.get("max_price")
    order_by = kwargs.get("order_by")
    on_sale = kwargs.get("on_sale")
    currencies = kwargs.get("currency")

    tokens = Token.objects.all()

    for word in words:
        tokens = tokens.filter(name__icontains=word)
    
    if is_verified is not None:
        is_verified = is_verified[0]
        is_verified = is_verified.lower()=="true"
        tokens = tokens.filter(
            Q(owner__is_verificated=is_verified) | 
            Q(owners__is_verificated=is_verified)
        ) 

<<<<<<< HEAD
=======
    if currencies is not None:
        currency_filter = token_currency_filter(currencies)
        tokens = filter(currency_filter, tokens)
        tokens = list(tokens)

    if on_sale is not None:
        on_sale = on_sale[0]
        selling_filter = token_selling_filter(on_sale.lower()=="true")
        tokens = filter(selling_filter, tokens)
        tokens = list(tokens)

>>>>>>> 1aea49ad
    if max_price:
        ownerships = Ownership.objects.filter(token__in=tokens)
        ownerships = ownerships.filter(
            Q(price__lte=max_price) |
            Q(minimal_bid__lte=max_price)
        )
        token_ids = ownerships.values_list("token").distinct()
        token_list = tokens.filter(
            Q(price__lte=max_price) |
            Q(minimal_bid__lte=max_price)
        )
        token_ids.extend(token_list.values_list("id").distinct())
        tokens = Token.objects.filter(token_id__in=token_ids)

    if on_sale is not None:
        on_sale = on_sale[0]
        selling_filter = token_selling_filter(on_sale.lower()=="true")
        tokens = filter(selling_filter, tokens)
        tokens = list(tokens)
    
    if order_by is not None:
        order_by = order_by[0]
    reverse = False
    if order_by and order_by.startswith("-"):
        order_by = order_by[1:]
        reverse = True
    
    if order_by == "date":
        tokens = sorted(tokens, key=token_sort_updated_at, reverse=reverse)
    elif order_by == "price":
        tokens = sorted(tokens, key=token_sort_price, reverse=reverse)
    elif order_by == "likes":
        tokens = sorted(tokens, key=token_sort_likes, reverse=reverse)

    page = int(page)
    start, end = get_page_slice(page, len(tokens))
    return TokenSerializer(tokens[start:end], many=True).data


def collection_search(words, page):
    words = words.split(' ')

    collections = Collection.objects.all()

    for word in words:
        collections = collections.filter(name__icontains=word)

    start, end = get_page_slice(page, len(collections))
    return CollectionSearchSerializer(collections[start:end]).data
    

def validate_bid(user, token_id, amount, weth_contract, quantity):
    try:
        token = Token.objects.get(id=token_id)
    except ObjectDoesNotExist:
        return 'Token not found'
    if not token.is_auc_selling:
        return 'token is not set on action'
    if token.minimal_bid and token.minimal_bid > amount:
        return 'Your bid is too low'
    if token.total_supply < quantity:
        return 'Token quantity is lower'
    user_balance = weth_contract.functions.balanceOf(Web3.toChecksumAddress(user.username)).call()
    if user_balance < amount * quantity:
        return 'Your bidding balance is too small'

    return 'OK'

def get_dds_email_connection():
    return get_connection(
        host=EMAIL_HOST,
        port=EMAIL_PORT,
        username=DDS_HOST_USER,
        password=DDS_HOST_PASSWORD,
        use_tls=EMAIL_USE_TLS,
    )

def check_captcha(response):
    print(response)
    data = {
        'secret': CAPTCHA_SECRET,
        'response': response
    }
    response = requests.post(CAPTCHA_URL, data=data)
    print(response)
    answer = json.loads(response.text)
    print(answer)
    return answer['success']<|MERGE_RESOLUTION|>--- conflicted
+++ resolved
@@ -77,8 +77,6 @@
             Q(owners__is_verificated=is_verified)
         ) 
 
-<<<<<<< HEAD
-=======
     if currencies is not None:
         currency_filter = token_currency_filter(currencies)
         tokens = filter(currency_filter, tokens)
@@ -90,7 +88,6 @@
         tokens = filter(selling_filter, tokens)
         tokens = list(tokens)
 
->>>>>>> 1aea49ad
     if max_price:
         ownerships = Ownership.objects.filter(token__in=tokens)
         ownerships = ownerships.filter(
