--- conflicted
+++ resolved
@@ -64,11 +64,7 @@
     if currency is not None:
         currency = currency[0]
 
-<<<<<<< HEAD
-    tokens = Token.objects.committed().select_related("currency", "owner")
-=======
     tokens = Token.objects.network(network).select_related("currency", "owner")
->>>>>>> 729c0f49
 
     # Below are the tokens in the form of a QUERYSET
     for word in words:
