import json 
import random
from datetime import datetime
import secrets
from typing import Tuple, Union
from decimal import *
from django.db import models
from web3 import Web3, HTTPProvider

from django.db.models import Exists, OuterRef, Q
from django.db.models.signals import post_save
from django.core.validators import MaxValueValidator, MinValueValidator
from dds.consts import MAX_AMOUNT_LEN
from dds.utilities import sign_message, get_media_from_ipfs
from dds.accounts.models import AdvUser, MasterUser
from dds.networks.models import Network
from dds.rates.models import UsdRate
from dds.consts import DECIMALS
from dds.settings import (
    TOKEN_MINT_GAS_LIMIT,
    TOKEN_TRANSFER_GAS_LIMIT,
    TOKEN_BUY_GAS_LIMIT,
    DEFAULT_AVATARS,
<<<<<<< HEAD
    ERC721_FABRIC_ADDRESS,
    ERC1155_FABRIC_ADDRESS,
    EXCHANGE_ADDRESS,
    COLLECTION_721,
    COLLECTION_1155,
)
from contracts import (
    EXCHANGE,
    ERC721_MAIN,
    ERC1155_MAIN
=======
    COLLECTION_721,
    COLLECTION_1155,
>>>>>>> 729c0f49
)
from rest_framework import status
from rest_framework.response import Response
from dds.consts import DECIMALS
from .services.ipfs import get_ipfs, get_ipfs_by_hash
from dds.settings import (
    SIGNER_ADDRESS,
    COLLECTION_CREATION_GAS_LIMIT,
)


class Status(models.TextChoices):
    PENDING = 'Pending'
    FAILED = 'Failed'
    COMMITTED = 'Committed'
    BURNED = 'Burned'


class CollectionManager(models.Manager):
    def get_by_short_url(self, short_url):
        """ Return collection by id or short_url """
        collection_id = None
        if isinstance(short_url, int) or short_url.isdigit():
            collection_id = int(short_url)  
        return self.get(Q(id=collection_id) | Q(short_url=short_url))
    
<<<<<<< HEAD
    def user_collections(self, user):
        """ Return committed collections for user (with default collections) """
        return self.filter(status=Status.COMMITTED).filter(
            Q(name__in=[COLLECTION_721, COLLECTION_1155]) | Q(creator=user)
        )

    def hot_collections(self, user):
        """ Return committed collections for user (with default collections) """
        return self.exclude(name__in=(COLLECTION_721, COLLECTION_1155,)).filter(
            Exists(Token.objects.committed().filter(collection__id=OuterRef('id')))
        )

=======
    def user_collections(self, user, network=None):
        """ Return committed collections for user (with default collections) """
        if not network:
            return self.filter(status=Status.COMMITTED).filter(
                Q(name__in=[COLLECTION_721, COLLECTION_1155]) | Q(creator=user)
            )
        return self.filter(network__name__icontains=network).filter(status=Status.COMMITTED).filter(
            Q(name__in=[COLLECTION_721, COLLECTION_1155]) | Q(creator=user)
        )

    def hot_collections(self, network=None):
        """ Return hot collections (without default collections) """
        if not network:
            return self.exclude(name__in=(COLLECTION_721, COLLECTION_1155,)).filter(
                Exists(Token.objects.committed().filter(collection__id=OuterRef('id')))
            )
        return self.exclude(name__in=(COLLECTION_721, COLLECTION_1155,)).filter(
            network__name__icontains=network).filter(
            Exists(Token.objects.committed().filter(collection__id=OuterRef('id'))),
        )

    def network(self, network):
        """ Return collections filtered by network symbol """
        return self.filter(network__name__icontains=network)

>>>>>>> 729c0f49

class Collection(models.Model):
    name = models.CharField(max_length=50)
    avatar_ipfs = models.CharField(max_length=200, null=True, default=None)
    cover_ipfs = models.CharField(max_length=200, null=True, default=None)
    address = models.CharField(max_length=60, unique=True, null=True, blank=True)
    symbol = models.CharField(max_length=10, unique=True)
    description = models.TextField(null=True, blank=True)
    standart = models.CharField(max_length=10, choices=[('ERC721', 'ERC721'), ('ERC1155', 'ERC1155')])
    short_url = models.CharField(max_length=30, default=None, null=True, blank=True, unique=True)
    creator = models.ForeignKey('accounts.AdvUser', on_delete=models.PROTECT)
    status = models.CharField(max_length=20, choices=Status.choices)
    deploy_hash = models.CharField(max_length=100, null=True)
    deploy_block = models.IntegerField(null=True, default=None)
    network = models.ForeignKey('networks.Network', on_delete=models.CASCADE)

    objects = CollectionManager()

    class Meta:
        unique_together = [['name', 'network']]

    objects = CollectionManager()

    @property
    def avatar(self):
        return get_media_from_ipfs(self.avatar_ipfs)

    @property
    def cover(self):
        return get_media_from_ipfs(self.cover_ipfs)

    @property
    def url(self):
        return self.short_url if self.short_url else self.id

    def __str__(self):
        return self.name

    def save_in_db(self, request, avatar):
        self.name = request.data.get('name')
        self.symbol = request.data.get('symbol')
        self.address = request.data.get('address')
        network = request.query_params.get('network')
        network = Network.objects.filter(name__icontains=network).first()
        self.network = network
        self.avatar_ipfs = avatar
        self.standart = request.data.get('standart')
        self.description = request.data.get('description')
        self.short_url = request.data.get('short_url')
        self.deploy_hash = request.data.get('tx_hash')
        self.creator = request.user
        self.save()

    def create_token(self, creator, ipfs, signature, amount):
        web3 = self.network.get_web3_connection()
        tx_params = {
            'chainId': web3.eth.chainId,
            'gas': TOKEN_MINT_GAS_LIMIT,
            'nonce': web3.eth.getTransactionCount(web3.toChecksumAddress(creator.username), 'pending'),
            'gasPrice': web3.eth.gasPrice,
        }
        if self.standart == 'ERC721':
            _, contract = self.network.get_erc721main_contract(self.address)
            initial_tx = contract.functions.mint( ipfs, signature).buildTransaction(tx_params)
        else:
            _, contract = self.network.get_erc1155main_contract(self.address)
            initial_tx = contract.functions.mint( int(amount), ipfs, signature).buildTransaction(tx_params)
        #Just for tests
        '''
        signed_tx = web3.eth.account.sign_transaction(initial_tx,'92cf3cee409da87ce5eb2137f2befce69d4ebaab14f898a8211677d77f91e6b0')
        tx_hash = web3.eth.sendRawTransaction(signed_tx.rawTransaction)
        return tx_hash.hex()
        '''
        return initial_tx

    @classmethod
    def collection_is_unique(cls, name, symbol, short_url) -> Tuple[bool, Union[Response, None]]:
        if Collection.objects.filter(name=name):
            return False, Response({'name': 'this collection name is occupied'}, status=status.HTTP_400_BAD_REQUEST)
        if Collection.objects.filter(symbol=symbol):
            return False, Response({'symbol': 'this collection symbol is occupied'}, status=status.HTTP_400_BAD_REQUEST)
        if short_url and Collection.objects.filter(short_url=short_url):
            return False, Response({'short_url': 'this collection short_url is occupied'}, status=status.HTTP_400_BAD_REQUEST)
        return True, None

    @classmethod
    def create_contract(cls, name, symbol, standart, owner, network):
        baseURI = ''
        signature = sign_message(['address'], [SIGNER_ADDRESS])
        web3 = network.get_web3_connection()
        tx_params = {
            'chainId': web3.eth.chainId,
            'gas': COLLECTION_CREATION_GAS_LIMIT,
            'nonce': web3.eth.getTransactionCount(web3.toChecksumAddress(owner.username), 'pending'),
            'gasPrice': web3.eth.gasPrice,
        }
        if standart == 'ERC721':
            _, contract = network.get_erc721fabric_contract()
            '''
            # JUST FOR TESTS
            tx = myContract.functions.makeERC721(
                name,
                symbol,
                baseURI,
                SIGNER_ADDRESS,
                signature
            ).buildTransaction(tx_params)
            signed_tx = web3.eth.account.sign_transaction(tx,'92cf3cee409da87ce5eb2137f2befce69d4ebaab14f898a8211677d77f91e6b0')
            tx_hash = web3.eth.sendRawTransaction(signed_tx.rawTransaction)
            return tx_hash.hex()
            '''
            return contract.functions.makeERC721(
                name, 
                symbol, 
                baseURI, 
                SIGNER_ADDRESS, 
                signature
            ).buildTransaction(tx_params)

        _, contract = network.get_erc1155fabric_contract()
        '''
        # JUST FOR TESTS
        tx = myContract.functions.makeERC1155(
            baseURI,
            SIGNER_ADDRESS,
            signature
        ).buildTransaction(tx_params)
        signed_tx = web3.eth.account.sign_transaction(tx,'92cf3cee409da87ce5eb2137f2befce69d4ebaab14f898a8211677d77f91e6b0')
        tx_hash = web3.eth.sendRawTransaction(signed_tx.rawTransaction)
        return tx_hash.hex()
        '''
<<<<<<< HEAD
        return myContract.functions.makeERC1155(
            name,
=======
        return contract.functions.makeERC1155(
>>>>>>> 729c0f49
            baseURI, 
            SIGNER_ADDRESS, 
            signature,
        ).buildTransaction(tx_params)

    def get_contract(self):
        if self.standart == 'ERC721':
            return self.network.get_erc721main_contract(self.address)
        return self.network.get_erc1155main_contract(self.address)


def collection_created_dispatcher(sender, instance, created, **kwargs):
    if created:
        instance.avatar_ipfs = random.choice(DEFAULT_AVATARS)
        instance.save()


post_save.connect(collection_created_dispatcher, sender=Collection)

def validate_nonzero(value):
    if value == 0:
        raise ValidationError(
            _('Quantity %(value)s is not allowed'),
            params={'value': value},
        )

class TokenManager(models.Manager):
    def committed(self):
        """ Return tokens with status committed """
        return self.filter(status=Status.COMMITTED)

    def committed(self):
        """ Return tokens with status committed """
        return self.get_queryset()

    def network(self, network):
        """ Return token filtered by collection network symbol """
        if network:
            return self.get_queryset().filter(collection__network__name__icontains=network)
        return self.get_queryset()


class Token(models.Model):
    name = models.CharField(max_length=200, unique=True)
    tx_hash = models.CharField(max_length=200, null=True, blank=True)
    ipfs = models.CharField(max_length=200, null=True, default=None)
    format = models.CharField(max_length=10, null=True, default='image')
    total_supply = models.PositiveIntegerField(validators=[validate_nonzero])
    currency_price = models.DecimalField(max_digits=MAX_AMOUNT_LEN, default=None, blank=True, null=True, decimal_places=18)
    currency_minimal_bid = models.DecimalField(max_digits=MAX_AMOUNT_LEN, default=None, blank=True, null=True, decimal_places=18)
    currency = models.ForeignKey('rates.UsdRate', on_delete=models.PROTECT, null=True, default=None, blank=True)
    owner = models.ForeignKey('accounts.AdvUser', on_delete=models.PROTECT, related_name='%(class)s_owner', null=True, blank=True)
    owners = models.ManyToManyField('accounts.AdvUser', through='Ownership', null=True)
    creator = models.ForeignKey('accounts.AdvUser', on_delete=models.PROTECT, related_name='%(class)s_creator')
    creator_royalty = models.PositiveIntegerField(validators=[MaxValueValidator(99)])
    collection = models.ForeignKey('Collection', on_delete=models.CASCADE)
    internal_id = models.PositiveIntegerField(null=True, blank=True)
    description = models.TextField(blank=True, null=True)
    details = models.JSONField(blank=True, null=True, default=None)
    selling = models.BooleanField(default=False)
    status = models.CharField(max_length=50, choices=Status.choices)
    updated_at = models.DateTimeField(auto_now_add=True)
    tags = models.ManyToManyField('Tags', blank=True, null=True)
    is_favorite = models.BooleanField(default=False)
    start_auction = models.DateTimeField(blank=True, null=True, default=None)
    end_auction = models.DateTimeField(blank=True, null=True, default=None)
    digital_key = models.CharField(max_length=1000, blank=True, null=True, default=None)

    objects = TokenManager()

    @property
    def media(self):
        ipfs = get_ipfs_by_hash(self.ipfs).get("image")
        if ipfs:
            return ipfs
        return None

    @property
    def animation(self):
        ipfs = get_ipfs_by_hash(self.ipfs).get("animation_url")
        if ipfs:
            return ipfs
        return None

    @property
    def price(self):
        if self.currency_price and self.currency:
            return int(self.currency_price * self.currency.get_decimals)

    @property
    def minimal_bid(self):
        if self.currency_minimal_bid and self.currency:
            return int(self.currency_minimal_bid * self.currency.get_decimals)

    @property
    def standart(self):
        return self.collection.standart

    @property
    def is_selling(self):
        if self.standart == "ERC1155":
            return self.ownership_set.filter(
                selling=True, 
                currency_price__isnull=False,
            ).exists()
        return bool(self.selling and self.price and self.currency)

    @property
    def is_auc_selling(self):
        if self.standart == "ERC1155":
            return self.ownership_set.filter(
                selling=True, 
                currency_price__isnull=True,
                currency_minimal_bid__isnull=False,
            ).exists()
        return bool(self.selling and not self.price  and self.currency)

    @property
    def is_timed_auc_selling(self):
        if self.standart == "ERC721" and self.end_auction:
            return bool(self.selling and not self.price and self.end_auction < datetime.today())

    def __str__(self):
        return self.name

    def is_valid(self, user=None) -> Tuple[bool, Union[Response, None]]:
        if self.status == Status.BURNED:
            return False, Response({"error": "burned"}, status=status.HTTP_404_NOT_FOUND)
        if self.internal_id is None:
            return False, Response(
                "token is not validated yet, please wait up to 5 minutes. If problem persists,"
                "please contact us through support form",
                status=status.HTTP_400_BAD_REQUEST,
            )
        if user:
            if self.standart == "ERC721":
                if self.owner != user:
                    return False, Response(
                        {"error": "this token doesn't belong to you"},
                        status=status.HTTP_400_BAD_REQUEST,
                    )
            else:
                if not self.ownership_set.filter(owner=user).exists():
                    return False, Response(
                        {"error": "this token doesn't belong to you"},
                        status=status.HTTP_400_BAD_REQUEST,
                    )
        return True, None

    def is_valid_for_buy(self, token_amount, seller_id) -> Tuple[bool, Union[Response, None]]:
        is_valid, response = self.is_valid()
        if not is_valid:
            return response
        if self.standart == "ERC721":
            if not self.selling:
                return False, Response(
                    {"error": "token not selling"},
                    status=status.HTTP_400_BAD_REQUEST,
                )
        else:
            if not self.ownership_set.filter(selling=True).exists():
                return False, Response(
                    {"error": "token not selling"},
                    status=status.HTTP_400_BAD_REQUEST,
                )

        if self.standart == 'ERC721' and token_amount != 0:
            return False, Response({'error': 'wrong token amount'}, status=status.HTTP_400_BAD_REQUEST)
        elif self.standart == 'ERC1155' and token_amount == 0:
            return False, Response({'error': 'wrong token amount'}, status=status.HTTP_400_BAD_REQUEST) 

        if self.standart == "ERC1155" and not seller_id:
            return False, Response(
                {'error': "The 'sellerId' field is required for token 1155."}, 
                status=status.HTTP_400_BAD_REQUEST,
            )
        if seller_id:
            try:
                seller = AdvUser.objects.get_by_custom_url(seller_id)
                ownership = self.ownership_set.filter(owner=seller).filter(selling=True)
                if not ownership:
                    return False, Response({'error': 'user is not owner or token is not on sell'})
            except ObjectDoesNotExist:
                return False, Response({'error': 'user not found'}, status=status.HTTP_400_BAD_REQUEST)

        return True, None

    def save_in_db(self, request, ipfs):
        self.name = request.data.get('name')
        self.status = Status.PENDING
        details = request.data.get('details')
        if details:
            self.details = json.loads(details)
        else:
            self.details = None
        self.ipfs = ipfs
        self.format = request.data.get('format')
        self.description = request.data.get('description')
        self.creator_royalty = request.data.get('creator_royalty')
        self.start_auction = request.data.get('start_auction')
        self.end_auction = request.data.get('end_auction')
        self.creator = request.user
        collection = request.data.get('collection')
        self.collection = Collection.objects.get_by_short_url(collection)
        self.total_supply = request.data.get('total_supply')
        self.digital_key = request.data.get('digital_key')

        price = request.data.get('price')
        if price:
            print(f'price is {price}')
            price = Decimal(price)
        else:
            price = None
        minimal_bid = request.data.get('minimal_bid')
        if minimal_bid:
            minimal_bid = Decimal(minimal_bid)
        selling = request.data.get('selling', 'false')
        selling = selling.lower() == 'true'
        currency = request.data.get("currency")

        if currency:
            currency = UsdRate.objects.filter(symbol__iexact=currency).first()
        self.currency = currency

        if self.standart == 'ERC721':
            self.total_supply = 1
            self.owner = self.creator
            self.selling = selling
            self.currency_price = price
            self.currency_minimal_bid = minimal_bid
        else:
            self.full_clean()
            self.save()
            self.owners.add(request.user)
            self.save()
            print(self.__dict__)
            ownership = Ownership.objects.get(owner=self.creator, token=self)
            ownership.quantity = request.data.get('total_supply')
            ownership.selling = selling
            ownership.currency_price = price
            ownership.currency = currency
            ownership.currency_minimal_bid = minimal_bid
            print(ownership.__dict__)
            ownership.full_clean()
            ownership.save()
        self.full_clean()
        self.save()

    def get_main_contract(self):
        if self.standart == 'ERC721':
            return self.collection.network.get_erc721main_contract(self.collection.address)
        return self.collection.network.get_erc1155main_contract(self.collection.address)

    def transfer(self, old_owner, new_owner, amount=None):
        web3, contract = self.get_main_contract()
        tx_params = {
            'chainId': web3.eth.chainId,
            'gas': TOKEN_TRANSFER_GAS_LIMIT,
            'nonce': web3.eth.getTransactionCount(web3.toChecksumAddress(old_owner.username), 'pending'),
            'gasPrice': web3.eth.gasPrice,
        }
        if self.standart == 'ERC721':
            return contract.functions.transferFrom(
                web3.toChecksumAddress(self.owner.username),
                web3.toChecksumAddress(new_owner), 
                self.internal_id,
            ).buildTransaction(tx_params)
        return myContract.functions.safeTransferFrom(
            web3.toChecksumAddress(old_owner.username),
            web3.toChecksumAddress(new_owner), 
            self.internal_id,
            int(amount),
            old_owner.username,
        ).buildTransaction(tx_params)

    def burn(self, user=None, amount=None):
        web3, contract = self.get_main_contract()
        tx_params = {
            'chainId': web3.eth.chainId,
            'gas': TOKEN_MINT_GAS_LIMIT,
            'nonce': web3.eth.getTransactionCount(web3.toChecksumAddress(user.username), 'pending'),
            'gasPrice': web3.eth.gasPrice,
        }
        if self.standart == "ERC721":
            return contract.functions.burn(self.internal_id).buildTransaction(tx_params)
        return contract.functions.burn(
            web3.toChecksumAddress(user.username),
            self.internal_id, 
            int(amount),
        ).buildTransaction(tx_params)

    def buy_token(self, token_amount, buyer, seller=None, price=None):
        print(f'seller: {seller}')  
        master_account = MasterUser.objects.get()

        id_order = '0x%s' % secrets.token_hex(32)

        if seller:
            seller_address = seller.username
        else:
            seller_address = self.owner.username
        if not price:
            if self.standart == 'ERC721':
                price = self.price
            else:
                price = Ownership.objects.get(token=self, owner=seller, selling=True).price
        address = self.currency.address
        types_list = [
            'bytes32', 
            'address', 
            'address', 
            'uint256', 
            'uint256',
            'address', 
            'uint256', 
            'address[]', 
            'uint256[]', 
            'address',
        ]

        values_list = [
            id_order,
            Web3.toChecksumAddress(seller_address),
            Web3.toChecksumAddress(self.collection.address),
            self.internal_id,
            token_amount,
            Web3.toChecksumAddress(address),
            int(price),
            [
                Web3.toChecksumAddress(self.creator.username), 
                Web3.toChecksumAddress(master_account.address),
            ],
            [
                (int(self.creator_royalty / 100 * float(price))), 
                (int(master_account.commission / 100 * float(price))),
            ],
            Web3.toChecksumAddress(buyer.username)
        ]
        print(f"values_list: {values_list}")
        signature = sign_message(
            types_list,
            values_list
        )

        method = 'makeExchange{standart}'.format(standart=self.standart)

        data = {
            'idOrder': id_order,
            'SellerBuyer': [Web3.toChecksumAddress(seller_address), Web3.toChecksumAddress(buyer.username)],
            'tokenToBuy': {
                'tokenAddress': Web3.toChecksumAddress(self.collection.address),
                'id': self.internal_id,
                'amount': token_amount
            },
            'tokenToSell': {
                'tokenAddress': Web3.toChecksumAddress(address),
                'id': 0,
                'amount': str(int(price))
            },
            'fee': {
                'feeAddresses': [Web3.toChecksumAddress(self.creator.username), Web3.toChecksumAddress(master_account.address)],
                'feeAmounts': [
                    (int(self.creator_royalty / 100 * float(price))), 
                    (int(master_account.commission / 100 * float(price)))
                ]
            },
            'signature': signature
        }
        print(f'data: {data}')
        web3 = self.collection.network.get_web3_connection()

        return {
            'nonce': web3.eth.getTransactionCount(
                web3.toChecksumAddress(buyer.username), 'pending'
            ),
            'gasPrice': web3.eth.gasPrice,
            'chainId': web3.eth.chainId,
            'gas': TOKEN_BUY_GAS_LIMIT,
            'to': self.collection.network.exchange_address,
            'method': method,
            'value': 0,
            'data': data
        }

    def get_owner_auction(self):
        owners_auction = self.ownership_set.filter(currency_price=None, selling=True)

        owners_auction_info = []
        for owner in owners_auction:
            info = {
                'id': owner.owner.url,
                'name': owner.owner.get_name(),
                'address': owner.owner.username,
                'avatar': owner.owner.avatar,
                'quantity': owner.quantity
            }
            owners_auction_info.append(info)
        return owners_auction_info


def token_save_dispatcher(sender, instance, created, **kwargs):
    if instance.standart == 'ERC1155':
        if not Ownership.objects.filter(token=instance).filter(selling=True):
            instance.selling = False
            instance.currency_price = None
        else:
            instance.selling = True
            try:
                minimal_price = \
                Ownership.objects.filter(token=instance).filter(selling=True).exclude(price=None).order_by('price')[0].price
                for i in Ownership.objects.filter(token=instance).filter(selling=True).exclude(price=None).order_by('price'):
                    print(i.__dict__)
                print(minimal_price)
            except:
                minimal_price = None
            instance.currency_price = minimal_price
        post_save.disconnect(token_save_dispatcher, sender=sender)
        instance.save(update_fields=['selling', 'currency_price'])
        post_save.connect(token_save_dispatcher, sender=sender)

post_save.connect(token_save_dispatcher, sender=Token)


class Ownership(models.Model):
    token = models.ForeignKey('Token', on_delete=models.CASCADE)
    owner = models.ForeignKey('accounts.AdvUser', on_delete=models.CASCADE)
    quantity = models.PositiveIntegerField(null=True)
    selling = models.BooleanField(default=False)
    currency_price = models.DecimalField(max_digits=MAX_AMOUNT_LEN, default=None, blank=True, null=True, decimal_places=18)
    currency_minimal_bid = models.DecimalField(max_digits=MAX_AMOUNT_LEN, default=None, blank=True, null=True, decimal_places=18)

    @property
    def price(self):
        if self.currency_price:
            return int(self.currency_price * self.token.currency.get_decimals)

    @property
    def minimal_bid(self):
        if self.currency_minimal_bid:
            return int(self.currency_minimal_bid * self.token.currency.get_decimals)

    @property
    def get_currency_price(self):
        if self.currency_price:
            return self.currency_price
        return self.currency_minimal_bid

    @property
    def get_price(self):
        if self.price:
            return self.price
        return self.minimal_bid


class Tags(models.Model):
    name = models.CharField(max_length=30, unique=True)

    def __str__(self):
        return self.name

    class Meta:
        verbose_name_plural = "Tags"


class Bid(models.Model):
    token = models.ForeignKey('Token', on_delete=models.CASCADE)
    quantity = models.PositiveIntegerField(null=True)
    user = models.ForeignKey('accounts.AdvUser', on_delete=models.PROTECT)
    amount = models.DecimalField(
        max_digits=MAX_AMOUNT_LEN, 
        decimal_places=18, 
        default=None, 
        blank=True, 
        null=True,
    )
    currency = models.ForeignKey('rates.UsdRate', on_delete=models.PROTECT, null=True, blank=True, default=None)
    created_at = models.DateTimeField(auto_now_add=True)
    state = models.CharField(max_length=50, choices=Status.choices, default=Status.PENDING)


class TransactionTracker(models.Model):
    tx_hash = models.CharField(max_length=200, null=True, blank=True)
    token = models.ForeignKey('Token', on_delete=models.CASCADE, null=True, blank=True, default=None)
    ownership = models.ForeignKey('Ownership', on_delete=models.CASCADE, null=True, blank=True, default=None)
    amount = models.PositiveSmallIntegerField(null=True, blank=True, default=None)

    def __str__(self):
        return self.tx_hash
    
    @property
    def item(self):
        if self.token:
            return self.token
        return self.ownership<|MERGE_RESOLUTION|>--- conflicted
+++ resolved
@@ -21,21 +21,8 @@
     TOKEN_TRANSFER_GAS_LIMIT,
     TOKEN_BUY_GAS_LIMIT,
     DEFAULT_AVATARS,
-<<<<<<< HEAD
-    ERC721_FABRIC_ADDRESS,
-    ERC1155_FABRIC_ADDRESS,
-    EXCHANGE_ADDRESS,
     COLLECTION_721,
     COLLECTION_1155,
-)
-from contracts import (
-    EXCHANGE,
-    ERC721_MAIN,
-    ERC1155_MAIN
-=======
-    COLLECTION_721,
-    COLLECTION_1155,
->>>>>>> 729c0f49
 )
 from rest_framework import status
 from rest_framework.response import Response
@@ -62,20 +49,6 @@
             collection_id = int(short_url)  
         return self.get(Q(id=collection_id) | Q(short_url=short_url))
     
-<<<<<<< HEAD
-    def user_collections(self, user):
-        """ Return committed collections for user (with default collections) """
-        return self.filter(status=Status.COMMITTED).filter(
-            Q(name__in=[COLLECTION_721, COLLECTION_1155]) | Q(creator=user)
-        )
-
-    def hot_collections(self, user):
-        """ Return committed collections for user (with default collections) """
-        return self.exclude(name__in=(COLLECTION_721, COLLECTION_1155,)).filter(
-            Exists(Token.objects.committed().filter(collection__id=OuterRef('id')))
-        )
-
-=======
     def user_collections(self, user, network=None):
         """ Return committed collections for user (with default collections) """
         if not network:
@@ -101,7 +74,6 @@
         """ Return collections filtered by network symbol """
         return self.filter(network__name__icontains=network)
 
->>>>>>> 729c0f49
 
 class Collection(models.Model):
     name = models.CharField(max_length=50)
@@ -233,12 +205,7 @@
         tx_hash = web3.eth.sendRawTransaction(signed_tx.rawTransaction)
         return tx_hash.hex()
         '''
-<<<<<<< HEAD
-        return myContract.functions.makeERC1155(
-            name,
-=======
         return contract.functions.makeERC1155(
->>>>>>> 729c0f49
             baseURI, 
             SIGNER_ADDRESS, 
             signature,
