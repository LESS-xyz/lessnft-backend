import json 
import random
from datetime import datetime
import secrets
from typing import Tuple, Union
from decimal import *
from django.db import models
from web3 import Web3, HTTPProvider

from django.db.models import Exists, OuterRef, Q
from django.db.models.signals import post_save
from django.core.validators import MaxValueValidator, MinValueValidator
from dds.consts import MAX_AMOUNT_LEN
from dds.utilities import sign_message, get_media_from_ipfs
from dds.accounts.models import AdvUser, MasterUser, DefaultAvatar
from dds.networks.models import Network
from dds.rates.models import UsdRate
from dds.consts import ( 
    TOKEN_MINT_GAS_LIMIT,  
    TOKEN_TRANSFER_GAS_LIMIT, 
    TOKEN_BUY_GAS_LIMIT, 
    COLLECTION_CREATION_GAS_LIMIT
)
from dds.settings import config
from rest_framework import status
from rest_framework.response import Response
from .services.ipfs import get_ipfs, get_ipfs_by_hash


class Status(models.TextChoices):
    PENDING = 'Pending'
    FAILED = 'Failed'
    COMMITTED = 'Committed'
    BURNED = 'Burned'


class CollectionManager(models.Manager):
    def get_by_short_url(self, short_url):
        """ Return collection by id or short_url """
        collection_id = None
        if isinstance(short_url, int) or short_url.isdigit():
            collection_id = int(short_url)  
        return self.get(Q(id=collection_id) | Q(short_url=short_url))
    
    def user_collections(self, user, network=None):
        """ Return committed collections for user (with default collections) """
        return self.filter(status=Status.COMMITTED).filter(
            Q(name__in=[config.COLLECTION_721, config.COLLECTION_1155]) | Q(creator=user)
        )

    def hot_collections(self, network=None):
        """ Return committed collections for user (with default collections) """
        if not network:
            return self.exclude(name__in=(config.COLLECTION_721, config.COLLECTION_1155,)).filter(
                Exists(Token.token_objects.committed().filter(collection__id=OuterRef('id')))
            )
        return self.exclude(name__in=(config.COLLECTION_721, config.COLLECTION_1155,)).filter(
            network__name__icontains=network).filter(
            Exists(Token.objects.committed().filter(collection__id=OuterRef('id')))
        )

    def network(self, network):
        """ Return collections filtered by network symbol """
        return self.filter(network__name__icontains=network)


class Collection(models.Model):
    name = models.CharField(max_length=50)
    avatar_ipfs = models.CharField(max_length=200, null=True, default=None)
    cover_ipfs = models.CharField(max_length=200, null=True, default=None, blank=True)
    address = models.CharField(max_length=60, unique=True, null=True, blank=True)
    symbol = models.CharField(max_length=30)
    description = models.TextField(null=True, blank=True)
    standart = models.CharField(max_length=10, choices=[('ERC721', 'ERC721'), ('ERC1155', 'ERC1155')])
    short_url = models.CharField(max_length=30, default=None, null=True, blank=True, unique=True)
    creator = models.ForeignKey('accounts.AdvUser', on_delete=models.PROTECT)
    status = models.CharField(max_length=20, choices=Status.choices)
    deploy_block = models.IntegerField(null=True, default=None)
    network = models.ForeignKey('networks.Network', on_delete=models.CASCADE)

    objects = CollectionManager()

    @property
    def avatar(self):
        return get_media_from_ipfs(self.avatar_ipfs)

    @property
    def cover(self):
        return get_media_from_ipfs(self.cover_ipfs)

    @property
    def url(self):
        return self.short_url if self.short_url else self.id

    def __str__(self):
        return self.name

    def save_in_db(self, request, avatar):
        self.name = request.data.get('name')
        self.symbol = request.data.get('symbol')
        self.address = request.data.get('address')
        network = request.query_params.get('network')
        network = Network.objects.filter(name__icontains=network).first()
        self.network = network
        self.avatar_ipfs = avatar
        self.standart = request.data.get('standart')
        self.description = request.data.get('description')
        self.short_url = request.data.get('short_url')
        self.creator = request.user
        self.save()

    def create_token(self, creator, ipfs, signature, amount):
        web3 = self.network.get_web3_connection()
        tx_params = {
            'chainId': web3.eth.chainId,
            'gas': TOKEN_MINT_GAS_LIMIT,
            'nonce': web3.eth.getTransactionCount(web3.toChecksumAddress(creator.username), 'pending'),
            'gasPrice': web3.eth.gasPrice,
        }
        if self.standart == 'ERC721':
            _, fabric_contract = self.network.get_erc721fabric_contract()
            tx_params['value'] = int(fabric_contract.functions.getFee().call())
            _, contract = self.network.get_erc721main_contract(self.address)
            initial_tx = contract.functions.mint( ipfs, signature).buildTransaction(tx_params)
        else:
            _, fabric_contract = self.network.get_erc1155fabric_contract()
            tx_params['value'] = int(fabric_contract.functions.getFee().call())
            _, contract = self.network.get_erc1155main_contract(self.address)
            initial_tx = contract.functions.mint( int(amount), ipfs, signature).buildTransaction(tx_params)
        #Just for tests
        '''
        signed_tx = web3.eth.account.sign_transaction(initial_tx,'92cf3cee409da87ce5eb2137f2befce69d4ebaab14f898a8211677d77f91e6b0')
        tx_hash = web3.eth.sendRawTransaction(signed_tx.rawTransaction)
        return tx_hash.hex()
        '''
        return initial_tx

    @classmethod
    def collection_is_unique(cls, name, symbol, short_url, network) -> Tuple[bool, Union[Response, None]]:
        print(name, network)
        network = Network.objects.get(name__icontains=network)
        if Collection.objects.filter(name=name).filter(network=network):
            return False, Response({'name': 'this collection name is occupied'}, status=status.HTTP_400_BAD_REQUEST)
        if Collection.objects.filter(symbol=symbol).filter(network=network):
            return False, Response({'symbol': 'this collection symbol is occupied'}, status=status.HTTP_400_BAD_REQUEST)
        if short_url and Collection.objects.filter(short_url=short_url):
            return False, Response({'short_url': 'this collection short_url is occupied'}, status=status.HTTP_400_BAD_REQUEST)
        return True, None

    @classmethod
    def create_contract(cls, name, symbol, standart, owner, network):
        baseURI = ''
        signature = sign_message(['address'], [config.SIGNER_ADDRESS])
        web3 = network.get_web3_connection()
        tx_params = {
            'chainId': web3.eth.chainId,
            'gas': COLLECTION_CREATION_GAS_LIMIT,
            'nonce': web3.eth.getTransactionCount(web3.toChecksumAddress(owner.username), 'pending'),
            'gasPrice': web3.eth.gasPrice,
        }
        if standart == 'ERC721':
            _, contract = network.get_erc721fabric_contract()
            # JUST FOR TESTS
            '''
            tx = myContract.functions.makeERC721(
                name,
                symbol,
                baseURI,
                config.SIGNER_ADDRESS,
                signature
            ).buildTransaction(tx_params)
            signed_tx = web3.eth.account.sign_transaction(tx,'92cf3cee409da87ce5eb2137f2befce69d4ebaab14f898a8211677d77f91e6b0')
            tx_hash = web3.eth.sendRawTransaction(signed_tx.rawTransaction)
            return tx_hash.hex()
            '''
            return contract.functions.makeERC721(
                name, 
                symbol, 
                baseURI, 
                config.SIGNER_ADDRESS, 
                signature
            ).buildTransaction(tx_params)

        _, contract = network.get_erc1155fabric_contract()
        # JUST FOR TESTS
        '''
        tx = myContract.functions.makeERC1155(
            baseURI,
            config.SIGNER_ADDRESS,
            signature
        ).buildTransaction(tx_params)
        signed_tx = web3.eth.account.sign_transaction(tx,'92cf3cee409da87ce5eb2137f2befce69d4ebaab14f898a8211677d77f91e6b0')
        tx_hash = web3.eth.sendRawTransaction(signed_tx.rawTransaction)
        return tx_hash.hex()
        '''
        return contract.functions.makeERC1155(
            name,
            baseURI, 
            config.SIGNER_ADDRESS,
            signature,
        ).buildTransaction(tx_params)

    def get_contract(self):
        if self.standart == 'ERC721':
            return self.network.get_erc721main_contract(self.address)
        return self.network.get_erc1155main_contract(self.address)


def collection_created_dispatcher(sender, instance, created, **kwargs):
    if created and not instance.avatar_ipfs:
        default_avatars = DefaultAvatar.objects.all().values_list('image', flat=True)
        if default_avatars:
            instance.avatar_ipfs = random.choice(default_avatars)
            instance.save()


post_save.connect(collection_created_dispatcher, sender=Collection)

def validate_nonzero(value):
    if value == 0:
        raise ValidationError(
            _('Quantity %(value)s is not allowed'),
            params={'value': value},
        )

class TokenManager(models.Manager):
    def get_queryset(self):
        """ Return tokens with status committed """
        return super().get_queryset().filter(status=Status.COMMITTED)

    def committed(self):
        """ Return tokens with status committed """
        return self.get_queryset()

    def network(self, network):
        """ Return token filtered by collection network symbol """
        if network and network != 'undefined':
            ts = self.get_queryset().filter(collection__network__name__icontains=network)
            return self.get_queryset().filter(collection__network__name__icontains=network)
        return self.get_queryset()


class Token(models.Model):
    name = models.CharField(max_length=200, unique=True)
    tx_hash = models.CharField(max_length=200, null=True, blank=True)
    ipfs = models.CharField(max_length=200, null=True, default=None)
    image = models.CharField(max_length=200, null=True, blank = True, default=None)
    format = models.CharField(max_length=10, null=True, default='image')
    total_supply = models.PositiveIntegerField(validators=[validate_nonzero])
    currency_price = models.DecimalField(max_digits=MAX_AMOUNT_LEN, default=None, blank=True, null=True, decimal_places=18)
    currency_minimal_bid = models.DecimalField(max_digits=MAX_AMOUNT_LEN, default=None, blank=True, null=True, decimal_places=18)
    currency = models.ForeignKey('rates.UsdRate', on_delete=models.PROTECT, null=True, default=None, blank=True)
    owner = models.ForeignKey('accounts.AdvUser', on_delete=models.PROTECT, related_name='%(class)s_owner', null=True, blank=True)
    owners = models.ManyToManyField('accounts.AdvUser', through='Ownership', null=True)
    creator = models.ForeignKey('accounts.AdvUser', on_delete=models.PROTECT, related_name='%(class)s_creator')
    creator_royalty = models.PositiveIntegerField(validators=[MaxValueValidator(99)])
    collection = models.ForeignKey('Collection', on_delete=models.CASCADE)
    internal_id = models.PositiveIntegerField(null=True, blank=True)
    description = models.TextField(blank=True, null=True)
    details = models.JSONField(blank=True, null=True, default=None)
    selling = models.BooleanField(default=False)
    status = models.CharField(max_length=50, choices=Status.choices)
    updated_at = models.DateTimeField(auto_now_add=True)
    tags = models.ManyToManyField('Tags', blank=True, null=True)
    is_favorite = models.BooleanField(default=False)
    start_auction = models.DateTimeField(blank=True, null=True, default=None)
    end_auction = models.DateTimeField(blank=True, null=True, default=None)
    digital_key = models.CharField(max_length=1000, blank=True, null=True, default=None)

    objects = models.Manager()
    token_objects = TokenManager()

    @property
    def media(self):
        if not self.image:
            self.image = get_ipfs_by_hash(self.ipfs).get("image")
            self.save(update_fields=['image'])
        return self.image

    @property
    def animation(self):
        ipfs = get_ipfs_by_hash(self.ipfs).get("animation_url")
        if ipfs:
            return ipfs
        return None

    @property
    def price(self):
        if self.currency_price and self.currency:
            return int(self.currency_price * self.currency.get_decimals)

    @property
    def minimal_bid(self):
        if self.currency_minimal_bid and self.currency:
            return int(self.currency_minimal_bid * self.currency.get_decimals)

    @property
    def standart(self):
        return self.collection.standart

    @property
    def is_selling(self):
        if self.standart == "ERC1155":
            return self.ownership_set.filter(
                selling=True, 
                currency_price__isnull=False,
            ).exists()
        return bool(self.selling and self.price and self.currency)

    @property
    def is_auc_selling(self):
        if self.standart == "ERC1155":
            return self.ownership_set.filter(
                selling=True, 
                currency_price__isnull=True,
                currency_minimal_bid__isnull=False,
            ).exists()
        return bool(self.selling and self.minimal_bid and self.currency)

    @property
    def is_timed_auc_selling(self):
        if self.standart == "ERC721" and self.end_auction:
            return bool(self.selling and not self.price and self.end_auction < datetime.today())

    def __str__(self):
        return self.name

    def is_valid(self, user=None) -> Tuple[bool, Union[Response, None]]:
        if self.status == Status.BURNED:
            return False, Response({"error": "burned"}, status=status.HTTP_404_NOT_FOUND)
        if self.internal_id is None:
            return False, Response(
                "token is not validated yet, please wait up to 5 minutes. If problem persists,"
                "please contact us through support form",
                status=status.HTTP_400_BAD_REQUEST,
            )
        if user:
            if self.standart == "ERC721":
                if self.owner != user:
                    return False, Response(
                        {"error": "this token doesn't belong to you"},
                        status=status.HTTP_400_BAD_REQUEST,
                    )
            else:
                if not self.ownership_set.filter(owner=user).exists():
                    return False, Response(
                        {"error": "this token doesn't belong to you"},
                        status=status.HTTP_400_BAD_REQUEST,
                    )
        return True, None

    def is_valid_for_buy(self, token_amount, seller_id) -> Tuple[bool, Union[Response, None]]:
        is_valid, response = self.is_valid()
        if not is_valid:
            return False, response
        if self.standart == "ERC721":
            if not self.selling:
                return False, Response(
                    {"error": "token not selling"},
                    status=status.HTTP_400_BAD_REQUEST,
                )
        else:
            if not self.ownership_set.filter(selling=True).exists():
                return False, Response(
                    {"error": "token not selling"},
                    status=status.HTTP_400_BAD_REQUEST,
                )

        if self.standart == 'ERC721' and token_amount != 0:
            return False, Response({'error': 'wrong token amount'}, status=status.HTTP_400_BAD_REQUEST)
        elif self.standart == 'ERC1155' and token_amount == 0:
            return False, Response({'error': 'wrong token amount'}, status=status.HTTP_400_BAD_REQUEST) 

        if self.standart == "ERC1155" and not seller_id:
            return False, Response(
                {'error': "The 'sellerId' field is required for token 1155."}, 
                status=status.HTTP_400_BAD_REQUEST,
            )
        if seller_id:
            try:
                seller = AdvUser.objects.get_by_custom_url(seller_id)
                ownership = self.ownership_set.filter(owner=seller).filter(selling=True)
                if not ownership:
                    return False, Response({'error': 'user is not owner or token is not on sell'})
            except ObjectDoesNotExist:
                return False, Response({'error': 'user not found'}, status=status.HTTP_400_BAD_REQUEST)

        return True, None

    def save_in_db(self, request, ipfs):
        self.name = request.data.get('name')
        self.status = Status.PENDING
        details = request.data.get('details')
        if details:
            self.details = json.loads(details)
        else:
            self.details = None
        self.ipfs = ipfs
        self.format = request.data.get('format')
        self.description = request.data.get('description')
        self.creator_royalty = request.data.get('creator_royalty')
        self.start_auction = request.data.get('start_auction')
        self.end_auction = request.data.get('end_auction')
        self.creator = request.user
        collection = request.data.get('collection')
        self.collection = Collection.objects.get_by_short_url(collection)
        self.total_supply = request.data.get('total_supply')
        self.digital_key = request.data.get('digital_key')

        price = request.data.get('price')
        if price:
            price = Decimal(price)
        else:
            price = None
        minimal_bid = request.data.get('minimal_bid')
        if minimal_bid:
            minimal_bid = Decimal(minimal_bid)
        selling = request.data.get('selling', 'false')
        selling = selling.lower() == 'true'
        currency = request.data.get("currency")

        if currency:
            currency = UsdRate.objects.filter(symbol__iexact=currency)\
                       .filter(network=self.collection.network).first()
        self.currency = currency

        if self.standart == 'ERC721':
            self.total_supply = 1
            self.owner = self.creator
            self.selling = selling
            self.currency_price = price
            self.currency_minimal_bid = minimal_bid
        else:
            self.full_clean()
            self.save()
            self.owners.add(request.user)
            self.save()
            ownership = Ownership.objects.get(owner=self.creator, token=self)
            ownership.quantity = request.data.get('total_supply')
            ownership.selling = selling
            ownership.currency_price = price
            ownership.currency = currency
            ownership.currency_minimal_bid = minimal_bid
            ownership.full_clean()
            ownership.save()
        self.full_clean()
        self.save()

    def get_highest_bid(self):
        bids = self.bid_set.all().values_list('amount', flat=True)
        return max(bids) if bids else None

    def get_main_contract(self):
        if self.standart == 'ERC721':
            return self.collection.network.get_erc721main_contract(self.collection.address)
        return self.collection.network.get_erc1155main_contract(self.collection.address)

    def transfer(self, old_owner, new_owner, amount=None):
        web3, contract = self.get_main_contract()
        tx_params = {
            'chainId': web3.eth.chainId,
            'gas': TOKEN_TRANSFER_GAS_LIMIT,
            'nonce': web3.eth.getTransactionCount(web3.toChecksumAddress(old_owner.username), 'pending'),
            'gasPrice': web3.eth.gasPrice,
        }
        if self.standart == 'ERC721':
            return contract.functions.transferFrom(
                web3.toChecksumAddress(self.owner.username),
                web3.toChecksumAddress(new_owner), 
                self.internal_id,
            ).buildTransaction(tx_params)
        return contract.functions.safeTransferFrom(
            web3.toChecksumAddress(old_owner.username),
            web3.toChecksumAddress(new_owner), 
            self.internal_id,
            int(amount),
            old_owner.username,
        ).buildTransaction(tx_params)

    def burn(self, user=None, amount=None):
        web3, contract = self.get_main_contract()
        tx_params = {
            'chainId': web3.eth.chainId,
            'gas': TOKEN_MINT_GAS_LIMIT,
            'nonce': web3.eth.getTransactionCount(web3.toChecksumAddress(user.username), 'pending'),
            'gasPrice': web3.eth.gasPrice,
        }
        if self.standart == "ERC721":
            return contract.functions.burn(self.internal_id).buildTransaction(tx_params)
        return contract.functions.burn(
            web3.toChecksumAddress(user.username),
            self.internal_id, 
            int(amount),
        ).buildTransaction(tx_params)

    def buy_token(self, token_amount, buyer, seller=None, price=None, auc=False):
        master_account = MasterUser.objects.get()

        id_order = '0x%s' % secrets.token_hex(32)
        token_count = token_amount

        if self.standart == "ERC721":
            seller_address = self.owner.username
            token_count = 1
        else:
            seller_address = seller.username

        if not price:
            if self.standart == 'ERC721':
                price = self.price
            else:
                price = Ownership.objects.get(token=self, owner=seller, selling=True).price
        address = self.currency.address
        value = 0
        if address == '0xEEEEEEEEEEEEEEEEEEEEEEEEEEEEEEEEEEEEEEEE':
            value = int(price) * int(token_count)
        types_list = [
            'bytes32',
            'address',
            'address',
            'uint256',
            'uint256',
            'address',
            'uint256',
            'address[]',
            'uint256[]',
            'address',
        ]

        values_list = [
            id_order,
            Web3.toChecksumAddress(seller_address),
            Web3.toChecksumAddress(self.collection.address),
            self.internal_id,
            token_amount,
            Web3.toChecksumAddress(address),
            int(price) * int(token_count),
            [
                Web3.toChecksumAddress(self.creator.username),
                Web3.toChecksumAddress(master_account.address),
            ],
            [
                (int(self.creator_royalty / 100 * float(price))),
                (int(self.currency.service_fee / 100 * float(price))),
            ],
            Web3.toChecksumAddress(buyer.username)
        ]
        signature = sign_message(
            types_list,
            values_list
        )

<<<<<<< HEAD
        method = 'makeExchange{standart}'.format(standart=self.standart)

        data = {
            'idOrder': id_order,
            'SellerBuyer': [Web3.toChecksumAddress(seller_address), Web3.toChecksumAddress(buyer.username)],
            'tokenToBuy': {
                'tokenAddress': Web3.toChecksumAddress(self.collection.address),
                'id': self.internal_id,
                'amount': token_amount
            },
            'tokenToSell': {
                'tokenAddress': Web3.toChecksumAddress(address),
                'id': 0,
                'amount': str(int(price) * int(token_count))
            },
            'fee': {
                'feeAddresses': [Web3.toChecksumAddress(self.creator.username), Web3.toChecksumAddress(master_account.address)],
                'feeAmounts': [
                    (int(self.creator_royalty / 100 * float(price))), 
                    (int(self.currency.service_fee / 100 * float(price)))
                ]
            },
            'signature': signature
        }
        print(f'data: {data}')
=======
>>>>>>> 33c8877f
        web3 = self.collection.network.get_web3_connection()

        buyer_nonce = buyer.username
        if auc:
            buyer_nonce = seller_address

        tx_params = {
            'chainId': web3.eth.chainId,
            'gas': TOKEN_BUY_GAS_LIMIT,
            'nonce': web3.eth.getTransactionCount(
                web3.toChecksumAddress(buyer_nonce), 'pending'
            ),
            'gasPrice': web3.eth.gasPrice,
<<<<<<< HEAD
            'chainId': web3.eth.chainId,
            'gas': TOKEN_BUY_GAS_LIMIT,
            'to': self.collection.network.exchange_address,
            'method': method,
            'value': str(value),
            'data': data
=======
>>>>>>> 33c8877f
        }

        return contract.functions.makeExchangeERC721(
            idOrder = id_order,
            SellerBuyer = [Web3.toChecksumAddress(seller_address), Web3.toChecksumAddress(buyer.username)],
            tokenToBuy = {
                "tokenAddress": Web3.toChecksumAddress(self.collection.address),
                'id': int(self.internal_id),
                'amount': int(token_amount),
            },
            tokenToSell = {
                'tokenAddress': Web3.toChecksumAddress(address),
                'id': 0,
                'amount': int(price) * int(token_count),
            },
            feeAddresses = [Web3.toChecksumAddress(self.creator.username), Web3.toChecksumAddress(master_account.address)],
            feeAmounts = [
                (int(self.creator_royalty / 100 * float(price))),
                (int(self.currency.service_fee / 100 * float(price)))
            ],
            signature = signature,
        ).buildTransaction(tx_params)

    def get_owner_auction(self):
        owners_auction = self.ownership_set.filter(currency_price=None, selling=True)

        owners_auction_info = []
        for owner in owners_auction:
            info = {
                'id': owner.owner.url,
                'name': owner.owner.get_name(),
                'address': owner.owner.username,
                'avatar': owner.owner.avatar,
                'quantity': owner.quantity
            }
            owners_auction_info.append(info)
        return owners_auction_info


def token_save_dispatcher(sender, instance, created, **kwargs):
    if instance.standart == 'ERC1155':
        if not Ownership.objects.filter(token=instance).filter(selling=True):
            instance.selling = False
            instance.currency_price = None
        else:
            instance.selling = True
            try:
                minimal_price = \
                Ownership.objects.filter(token=instance).filter(selling=True).exclude(price=None).order_by('price')[0].price
                for i in Ownership.objects.filter(token=instance).filter(selling=True).exclude(price=None).order_by('price'):
                    print(i.__dict__)
                print(minimal_price)
            except:
                minimal_price = None
            instance.currency_price = minimal_price
        post_save.disconnect(token_save_dispatcher, sender=sender)
        instance.save(update_fields=['selling', 'currency_price'])
        post_save.connect(token_save_dispatcher, sender=sender)

post_save.connect(token_save_dispatcher, sender=Token)


class Ownership(models.Model):
    token = models.ForeignKey('Token', on_delete=models.CASCADE)
    owner = models.ForeignKey('accounts.AdvUser', on_delete=models.CASCADE)
    quantity = models.PositiveIntegerField(null=True)
    selling = models.BooleanField(default=False)
    currency_price = models.DecimalField(max_digits=MAX_AMOUNT_LEN, default=None, blank=True, null=True, decimal_places=18)
    currency_minimal_bid = models.DecimalField(max_digits=MAX_AMOUNT_LEN, default=None, blank=True, null=True, decimal_places=18)

    @property
    def price(self):
        if self.currency_price:
            return int(self.currency_price * self.token.currency.get_decimals)

    @property
    def minimal_bid(self):
        if self.currency_minimal_bid:
            return int(self.currency_minimal_bid * self.token.currency.get_decimals)

    @property
    def get_currency_price(self):
        if self.currency_price:
            return self.price
        return self.minimal_bid

    @property
    def get_price(self):
        if self.price:
            return self.price
        return self.minimal_bid


class Tags(models.Model):
    name = models.CharField(max_length=30, unique=True)

    def __str__(self):
        return self.name

    class Meta:
        verbose_name_plural = "Tags"


class Bid(models.Model):
    token = models.ForeignKey('Token', on_delete=models.CASCADE)
    quantity = models.PositiveIntegerField(null=True)
    user = models.ForeignKey('accounts.AdvUser', on_delete=models.PROTECT)
    amount = models.DecimalField(
        max_digits=MAX_AMOUNT_LEN, 
        decimal_places=18, 
        default=None, 
        blank=True, 
        null=True,
    )
    currency = models.ForeignKey('rates.UsdRate', on_delete=models.PROTECT, null=True, blank=True, default=None)
    created_at = models.DateTimeField(auto_now_add=True)
    state = models.CharField(max_length=50, choices=Status.choices, default=Status.PENDING)

    def __str__(self):
        return f"{self.token} - {self.user}"


class TransactionTracker(models.Model):
    tx_hash = models.CharField(max_length=200, null=True, blank=True)
    token = models.ForeignKey('Token', on_delete=models.CASCADE, null=True, blank=True, default=None)
    ownership = models.ForeignKey('Ownership', on_delete=models.CASCADE, null=True, blank=True, default=None)
    amount = models.PositiveSmallIntegerField(null=True, blank=True, default=None)

    def __str__(self):
        return self.tx_hash
    
    @property
    def item(self):
        if self.token:
            return self.token
        return self.ownership<|MERGE_RESOLUTION|>--- conflicted
+++ resolved
@@ -549,35 +549,7 @@
             types_list,
             values_list
         )
-
-<<<<<<< HEAD
-        method = 'makeExchange{standart}'.format(standart=self.standart)
-
-        data = {
-            'idOrder': id_order,
-            'SellerBuyer': [Web3.toChecksumAddress(seller_address), Web3.toChecksumAddress(buyer.username)],
-            'tokenToBuy': {
-                'tokenAddress': Web3.toChecksumAddress(self.collection.address),
-                'id': self.internal_id,
-                'amount': token_amount
-            },
-            'tokenToSell': {
-                'tokenAddress': Web3.toChecksumAddress(address),
-                'id': 0,
-                'amount': str(int(price) * int(token_count))
-            },
-            'fee': {
-                'feeAddresses': [Web3.toChecksumAddress(self.creator.username), Web3.toChecksumAddress(master_account.address)],
-                'feeAmounts': [
-                    (int(self.creator_royalty / 100 * float(price))), 
-                    (int(self.currency.service_fee / 100 * float(price)))
-                ]
-            },
-            'signature': signature
-        }
-        print(f'data: {data}')
-=======
->>>>>>> 33c8877f
+        
         web3 = self.collection.network.get_web3_connection()
 
         buyer_nonce = buyer.username
@@ -591,15 +563,6 @@
                 web3.toChecksumAddress(buyer_nonce), 'pending'
             ),
             'gasPrice': web3.eth.gasPrice,
-<<<<<<< HEAD
-            'chainId': web3.eth.chainId,
-            'gas': TOKEN_BUY_GAS_LIMIT,
-            'to': self.collection.network.exchange_address,
-            'method': method,
-            'value': str(value),
-            'data': data
-=======
->>>>>>> 33c8877f
         }
 
         return contract.functions.makeExchangeERC721(
