from web3 import Web3, HTTPProvider
<<<<<<< HEAD
from dds.settings import PRIV_KEY
=======
from dds.settings import config
from contracts import EXCHANGE
from dds.store.models import Bid
>>>>>>> d33e5d5a
   

def end_auction(token):
    bet = Bid.objects.filter(token=token).order_by("-amount").last()
    initial_tx = token.buy_token(0, bet.user, seller=token.owner, price=bet.amount)
    data = initial_tx.get("data")

    tx_params = {
        'chainId': initial_tx.get("chainId"),
        'gas': initial_tx.get("gas"), 
        'nonce': initial_tx.get("nonce"),
        'gasPrice': initial_tx.get("gasPrice"),
    }

<<<<<<< HEAD
    web3, contract = token.collection.network.get_exchage_contract()
=======
    web3 = Web3(HTTPProvider(config.NETWORK_SETTINGS.ETH.endpoint))
    contract = web3.eth.contract(address=config.EXCHANGE_ADDRESS, abi=EXCHANGE)
>>>>>>> d33e5d5a

    tx = contract.functions.makeExchangeERC721(
        idOrder = data.get("idOrder"),
        SellerBuyer = [
            Web3.toChecksumAddress(data.get("SellerBuyer")[0]),
            Web3.toChecksumAddress(data.get("SellerBuyer")[1])
        ],
        tokenToBuy = {
            "tokenAddress": Web3.toChecksumAddress(data.get("tokenToBuy").get("tokenAddress")),
            "id": int(data.get("tokenToBuy").get("id")),
            "amount": int(data.get("tokenToBuy").get("amount")),
        },
        tokenToSell = {
            "tokenAddress": Web3.toChecksumAddress(data.get("tokenToSell").get("tokenAddress")),
            "id": int(data.get("tokenToSell").get("id")),
            "amount": int(data.get("tokenToSell").get("amount")),
        },
        feeAddresses = [
            Web3.toChecksumAddress(data.get("fee").get("feeAddresses")[0]),
            Web3.toChecksumAddress(data.get("fee").get("feeAddresses")[1]),
        ],
        feeAmounts = [
            int(data.get("fee").get("feeAddresses"))[0],
            int(data.get("fee").get("feeAddresses"))[1],
        ],
        signature = data.get("signature"),
    ).buildTransaction(tx_params)
    signed_tx = web3.eth.account.sign_transaction(tx, config.PRIV_KEY)
    tx_hash = web3.eth.sendRawTransaction(signed_tx.rawTransaction)
    print(f"Auction for token {token} ended. Tx hash: {tx_hash.hex()}")<|MERGE_RESOLUTION|>--- conflicted
+++ resolved
@@ -1,11 +1,8 @@
 from web3 import Web3, HTTPProvider
-<<<<<<< HEAD
-from dds.settings import PRIV_KEY
-=======
+
 from dds.settings import config
 from contracts import EXCHANGE
 from dds.store.models import Bid
->>>>>>> d33e5d5a
    
 
 def end_auction(token):
@@ -20,12 +17,7 @@
         'gasPrice': initial_tx.get("gasPrice"),
     }
 
-<<<<<<< HEAD
     web3, contract = token.collection.network.get_exchage_contract()
-=======
-    web3 = Web3(HTTPProvider(config.NETWORK_SETTINGS.ETH.endpoint))
-    contract = web3.eth.contract(address=config.EXCHANGE_ADDRESS, abi=EXCHANGE)
->>>>>>> d33e5d5a
 
     tx = contract.functions.makeExchangeERC721(
         idOrder = data.get("idOrder"),
