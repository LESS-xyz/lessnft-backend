from web3 import Web3, HTTPProvider
<<<<<<< HEAD
from dds.settings import EXCHANGE_ADDRESS, PRIV_KEY, NETWORK_SETTINGS
from contracts import EXCHANGE
from dds.store.models import Bid
=======
from dds.settings import PRIV_KEY
>>>>>>> 729c0f49
   

def end_auction(token):
    bet = Bid.objects.filter(token=token).order_by("-amount").last()
    initial_tx = token.buy_token(0, bet.user, seller=token.owner, price=bet.amount)
    data = initial_tx.get("data")

    tx_params = {
        'chainId': initial_tx.get("chainId"),
        'gas': initial_tx.get("gas"), 
        'nonce': initial_tx.get("nonce"),
        'gasPrice': initial_tx.get("gasPrice"),
    }

<<<<<<< HEAD
    web3 = Web3(HTTPProvider(NETWORK_SETTINGS['ETH']['endpoint']))
    contract = web3.eth.contract(address=EXCHANGE_ADDRESS, abi=EXCHANGE)
=======
    web3, contract = token.collection.network.get_exchage_contract()
>>>>>>> 729c0f49

    tx = contract.functions.makeExchangeERC721(
        idOrder = data.get("idOrder"),
        SellerBuyer = [
            Web3.toChecksumAddress(data.get("SellerBuyer")[0]),
            Web3.toChecksumAddress(data.get("SellerBuyer")[1])
        ],
        tokenToBuy = {
            "tokenAddress": Web3.toChecksumAddress(data.get("tokenToBuy").get("tokenAddress")),
            "id": int(data.get("tokenToBuy").get("id")),
            "amount": int(data.get("tokenToBuy").get("amount")),
        },
        tokenToSell = {
            "tokenAddress": Web3.toChecksumAddress(data.get("tokenToSell").get("tokenAddress")),
            "id": int(data.get("tokenToSell").get("id")),
            "amount": int(data.get("tokenToSell").get("amount")),
        },
        feeAddresses = [
            Web3.toChecksumAddress(data.get("fee").get("feeAddresses")[0]),
            Web3.toChecksumAddress(data.get("fee").get("feeAddresses")[1]),
        ],
        feeAmounts = [
            int(data.get("fee").get("feeAddresses"))[0],
            int(data.get("fee").get("feeAddresses"))[1],
        ],
        signature = data.get("signature"),
    ).buildTransaction(tx_params)
    signed_tx = web3.eth.account.sign_transaction(tx, PRIV_KEY)
    tx_hash = web3.eth.sendRawTransaction(signed_tx.rawTransaction)
    print(f"Auction for token {token} ended. Tx hash: {tx_hash.hex()}")<|MERGE_RESOLUTION|>--- conflicted
+++ resolved
@@ -1,11 +1,5 @@
 from web3 import Web3, HTTPProvider
-<<<<<<< HEAD
-from dds.settings import EXCHANGE_ADDRESS, PRIV_KEY, NETWORK_SETTINGS
-from contracts import EXCHANGE
-from dds.store.models import Bid
-=======
 from dds.settings import PRIV_KEY
->>>>>>> 729c0f49
    
 
 def end_auction(token):
@@ -20,12 +14,7 @@
         'gasPrice': initial_tx.get("gasPrice"),
     }
 
-<<<<<<< HEAD
-    web3 = Web3(HTTPProvider(NETWORK_SETTINGS['ETH']['endpoint']))
-    contract = web3.eth.contract(address=EXCHANGE_ADDRESS, abi=EXCHANGE)
-=======
     web3, contract = token.collection.network.get_exchage_contract()
->>>>>>> 729c0f49
 
     tx = contract.functions.makeExchangeERC721(
         idOrder = data.get("idOrder"),
