--- conflicted
+++ resolved
@@ -1,14 +1,10 @@
 import json
 import ipfshttpclient
 from web3 import Web3, HTTPProvider
-<<<<<<< HEAD
 from dds.settings import IPFS_CLIENT
-from django.apps import apps
-=======
 from dds.settings import config
 from contracts import ERC721_MAIN, ERC1155_MAIN
 
->>>>>>> d33e5d5a
 
 def create_ipfs(request):
     client = ipfshttpclient.connect(config.IPFS_CLIENT)
@@ -43,23 +39,8 @@
     """
     return ipfs by token
     """
-<<<<<<< HEAD
     return contract.functions.tokenURI(token_id).call()
-=======
-    if token_id != None:
-        web3 = Web3(HTTPProvider(config.NETWORK_SETTINGS.ETH.endpoint))
-        if standart == "ERC721":
-            abi = ERC721_MAIN
-        else:
-            abi = ERC1155_MAIN
-        myContract = web3.eth.contract(
-            address=web3.toChecksumAddress(address),
-            abi=abi,
-        )
-        ipfs = myContract.functions.tokenURI(token_id).call()
-        return ipfs
 
->>>>>>> d33e5d5a
 
 def get_ipfs_by_hash(ipfs_hash) -> dict:
     """
