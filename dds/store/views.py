#from dds.settings_local import SEARCH_TYPES
from dds.accounts.models import AdvUser, MasterUser
from dds.activity.models import BidsHistory, ListingHistory, UserAction
from dds.consts import DECIMALS, APPROVE_GAS_LIMIT
from dds.settings import *
from dds.store.api import (check_captcha, get_dds_email_connection, validate_bid, token_search, collection_search)
from dds.store.services.ipfs import create_ipfs, get_ipfs_by_hash, send_to_ipfs

from dds.store.models import Bid, Collection, Ownership, Status, Tags, Token, TransactionTracker
from dds.networks.models import Network
from dds.store.api import token_sort_price
from dds.store.serializers import (
    TokenPatchSerializer, 
    TokenSerializer,
    TokenFullSerializer,
    CollectionSlimSerializer,
    CollectionSerializer,
    HotCollectionSerializer,
    BetSerializer,
    BidSerializer,

    CollectionMetadataSerializer,
)
from dds.utilities import sign_message, get_page_slice
from django.core.exceptions import ObjectDoesNotExist
from django.core.mail import send_mail
from django.db.models import Exists, OuterRef, Q
from decimal import Decimal
from drf_yasg import openapi
from drf_yasg.utils import swagger_auto_schema
from rest_framework.permissions import IsAuthenticated, IsAuthenticatedOrReadOnly
from rest_framework import status
from rest_framework.decorators import api_view, permission_classes
from rest_framework.response import Response
from rest_framework.views import APIView
from web3 import HTTPProvider, Web3

from dds.accounts.api import user_search
<<<<<<< HEAD
=======
from dds.settings import config
from contracts import (
    EXCHANGE,
    WETH_CONTRACT,
    ERC721_MAIN,
    ERC1155_MAIN,
)
>>>>>>> d33e5d5a
from dds.rates.api import get_decimals, calculate_amount
from dds.rates.models import UsdRate


transfer_tx = openapi.Response(
    description='Response with prepared transfer tx',
    schema=openapi.Schema(
        type=openapi.TYPE_ARRAY,
        items=openapi.Items(type=openapi.TYPE_OBJECT,
        properties={
            'tx': openapi.Schema(type=openapi.TYPE_STRING)
        }
    ))
)


create_response = openapi.Response(
    description='Response with created token',
    schema=openapi.Schema(
        type=openapi.TYPE_ARRAY,
        items=openapi.Items(type=openapi.TYPE_OBJECT,
        properties={
            'id': openapi.Schema(type=openapi.TYPE_NUMBER),
            'total_supply': openapi.Schema(type=openapi.TYPE_NUMBER),
            'available': openapi.Schema(type=openapi.TYPE_NUMBER),
            'price': openapi.Schema(type=openapi.TYPE_NUMBER),
            'USD_price': openapi.Schema(type=openapi.TYPE_NUMBER),
            'owner': openapi.Schema(type=openapi.TYPE_STRING),
            'creator': openapi.Schema(type=openapi.TYPE_STRING),
            'collection': openapi.Schema(type=openapi.TYPE_STRING),
            'standart': openapi.Schema(type=openapi.TYPE_STRING),
            'details': openapi.Schema(type=openapi.TYPE_OBJECT),
        }
    ))
)

buy_token_response = openapi.Response(
    description='Response with buyed token',
    schema=openapi.Schema(
        type=openapi.TYPE_OBJECT,
        properties={
            'initial_tx': openapi.Schema(type=openapi.TYPE_OBJECT),
            'nonce': openapi.Schema(type=openapi.TYPE_NUMBER),
            'gasPrice': openapi.Schema(type=openapi.TYPE_NUMBER),
            'gas': openapi.Schema(type=openapi.TYPE_NUMBER),
            'to': openapi.Schema(type=openapi.TYPE_STRING),
            'value': openapi.Schema(type=openapi.TYPE_NUMBER),
            'data': openapi.Schema(type=openapi.TYPE_OBJECT),
            'id_order': openapi.Schema(type=openapi.TYPE_STRING),
            'whoIsSelling': openapi.Schema(type=openapi.TYPE_STRING),
            'tokenToBuy': openapi.Schema(type=openapi.TYPE_OBJECT),
            'tokenAddress': openapi.Schema(type=openapi.TYPE_STRING),
            'id': openapi.Schema(type=openapi.TYPE_NUMBER),
            'amount': openapi.Schema(type=openapi.TYPE_NUMBER),
            'tokenToSell': openapi.Schema(type=openapi.TYPE_OBJECT),
            'tokenAddress': openapi.Schema(type=openapi.TYPE_STRING),
            'id': openapi.Schema(type=openapi.TYPE_NUMBER),
            'amount': openapi.Schema(type=openapi.TYPE_NUMBER),
            'feeAddresses': openapi.Schema(type=openapi.TYPE_ARRAY, items=openapi.Items(type=openapi.TYPE_STRING)),
            'feeAmount': openapi.Schema(type=openapi.TYPE_ARRAY, items=openapi.Items(type=openapi.TYPE_NUMBER)),
            'signature': openapi.Schema(type=openapi.TYPE_STRING),
        }
    )
)

not_found_response = 'user not found'
try:
    master_user = MasterUser.objects.get()
    service_fee = master_user.commission
except:
    print('master user not found, please add him for correct backend start')

class SearchView(APIView):
    '''
    View for search items in shop.
    searching has simple 'contains' logic.
    '''
    @swagger_auto_schema(
        operation_description="post search pattern",
        request_body=openapi.Schema(
            type=openapi.TYPE_OBJECT,
            properties={
                'text': openapi.Schema(type=openapi.TYPE_STRING),
                'page': openapi.Schema(type=openapi.TYPE_NUMBER)}),
        responses={200: TokenSerializer(many=True)},
    )
    def post(self, request):
        request_data = request.data
        words = request_data.get('text')
        page = request_data.get('page')
        params = request.query_params
        sort = params.get('type', 'items')

<<<<<<< HEAD
        token_count, search_result = globals()[SEARCH_TYPES[sort] + '_search'](words, page, user=request.user, **params)
        response_data = {"total_tokens": token_count, "items": search_result}
=======
        sort_type = getattr(config.SEARCH_TYPES, sort)
        search_result = globals()[sort_type + '_search'](words, page, user=request.user, **params)
>>>>>>> d33e5d5a

        return Response(response_data, status=status.HTTP_200_OK)


class CreateView(APIView):
    '''
    View for create token transaction.
    '''
    permission_classes = [IsAuthenticated]
    @swagger_auto_schema(
        operation_description="token_creation",
        request_body=openapi.Schema(
            type=openapi.TYPE_OBJECT,
            properties={
                'name': openapi.Schema(type=openapi.TYPE_STRING),
                'standart': openapi.Schema(type=openapi.TYPE_STRING),
                'total_supply': openapi.Schema(type=openapi.TYPE_NUMBER),
                'currency': openapi.Schema(type=openapi.TYPE_STRING),
                'description': openapi.Schema(type=openapi.TYPE_STRING),
                'price': openapi.Schema(type=openapi.TYPE_NUMBER),
                'minimal_bid': openapi.Schema(type=openapi.TYPE_NUMBER),
                'creator_royalty': openapi.Schema(type=openapi.TYPE_NUMBER),
                'collection': openapi.Schema(type=openapi.TYPE_NUMBER),
                'details': openapi.Schema(type=openapi.TYPE_OBJECT),
                'selling': openapi.Schema(type=openapi.TYPE_STRING),
                'start_auction': openapi.Schema(type=openapi.FORMAT_DATETIME),
                'end_auction': openapi.Schema(type=openapi.FORMAT_DATETIME),
                
                'media': openapi.Schema(type=openapi.TYPE_STRING),
                'cover': openapi.Schema(type=openapi.TYPE_STRING),
                'format': openapi.Schema(type=openapi.TYPE_STRING),
            }),
        responses={200: create_response},
    )
    def post(self, request):
        request_data = request.data
        standart = request_data.get('standart')
        creator = request.user
        token_collection_id = request_data.get('collection')
        
        try:
            token_collection = Collection.objects.get_by_short_url(token_collection_id)
        except:
            return Response({'error': 'Collection not found'}, status=status.HTTP_400_BAD_REQUEST)
        
        if standart != token_collection.standart:
            return Response({'standart': 'collections type mismatch'}, status=status.HTTP_400_BAD_REQUEST)

        if Token.objects.filter(name=request_data.get('name')):
            return Response({'name': 'name already used'}, status=status.HTTP_400_BAD_REQUEST)

        ipfs = create_ipfs(request)
        if standart == 'ERC721':
            signature = sign_message(['address', 'string'], [token_collection.address, ipfs])
            amount = 1
        else:
            amount = request_data.get('total_supply')
            signature = sign_message(['address', 'string', 'uint256'], [token_collection.address, ipfs, int(amount)])

        initial_tx = token_collection.create_token(creator, ipfs, signature, amount)
        token = Token()
        token.save_in_db(request, ipfs)
        response_data = {'initial_tx': initial_tx, 'token': TokenSerializer(token).data}
        return Response(response_data, status=status.HTTP_200_OK)


class CreateCollectionView(APIView):
    '''
    View for create collection transaction..
    '''
    permission_classes = [IsAuthenticated]
    @swagger_auto_schema(
        operation_description="collection_creation",
        request_body=openapi.Schema(
            type=openapi.TYPE_OBJECT,
            properties={
                'name': openapi.Schema(type=openapi.TYPE_STRING),
                'standart': openapi.Schema(type=openapi.TYPE_STRING),
                'avatar': openapi.Schema(type=openapi.TYPE_STRING),
                'symbol': openapi.Schema(type=openapi.TYPE_STRING),
                'description': openapi.Schema(type=openapi.TYPE_STRING),
                'short_url': openapi.Schema(type=openapi.TYPE_STRING),
            },
            required=['name', 'creator', 'avatar', 'symbol', 'standart']),
        responses={200: CollectionSlimSerializer},
    )
    def post(self, request):
        name = request.data.get('name')
        symbol = request.data.get('symbol')
        short_url = request.data.get('short_url')
        standart = request.data.get('standart')
        network = request.query_params.get('network', DEFAULT_NETWORK)
        owner = request.user

        is_unique, response = Collection.collection_is_unique(name, symbol, short_url, network)
        if not is_unique:
            return response

        if standart not in ["ERC721", "ERC1155"]:
            return Response('invalid collection type', status=status.HTTP_400_BAD_REQUEST)
        
        network = Network.objects.filter(name__icontains=network)
        if not network:
            return Response('invalid network name', status=status.HTTP_400_BAD_REQUEST)

        initial_tx = Collection.create_contract(name, symbol, standart, owner, network.first())

        collection = Collection()
        media = request.FILES.get('avatar')
        print(media)
        if media:
            ipfs = send_to_ipfs(media)
        else:
            ipfs = None
        print(ipfs)
        collection.save_in_db(request, ipfs)

        return Response(initial_tx, status=status.HTTP_200_OK)


class SaveCollectionView(APIView):
    '''
    View for save collection in database. Should be called after successfull minting.
    '''
    permission_classes = [IsAuthenticated]
    @swagger_auto_schema(
        operation_description="collection_save",
        request_body=openapi.Schema(
            type=openapi.TYPE_OBJECT,
            properties={
                'tx_hash': openapi.Schema(type=openapi.TYPE_STRING),
                'name': openapi.Schema(type=openapi.TYPE_STRING),
                'standart': openapi.Schema(type=openapi.TYPE_STRING),
                'avatar': openapi.Schema(type=openapi.TYPE_STRING),
                'symbol': openapi.Schema(type=openapi.TYPE_STRING),
                'description': openapi.Schema(type=openapi.TYPE_STRING),
                'short_url': openapi.Schema(type=openapi.TYPE_STRING),
            }),
        responses={200: CollectionSlimSerializer},
    )
    def post(self, request):
        collection = Collection()
        media = request.FILES.get('avatar')
        print(media)
        if media:
            ipfs = send_to_ipfs(media)
        else:
            ipfs = None
        print(ipfs)
        collection.save_in_db(request, ipfs)
        response_data = CollectionSlimSerializer(collection).data
        return Response(response_data, status=status.HTTP_200_OK)


class GetOwnedView(APIView):
    '''
    View for getting all items owned by address
    '''
    @swagger_auto_schema(
        operation_description="get tokens owned by address",
        responses={200: TokenSerializer(many=True), 401: not_found_response},
    )

    def get(self, request, address, page):
        network = request.query_params.get('network', DEFAULT_NETWORK)
        try:
            user = AdvUser.objects.get(username=address)
        except ObjectDoesNotExist:
            return Response({'error': not_found_response}, status=status.HTTP_401_UNAUTHORIZED)

        tokens = Token.token_objects.network(network).filter(Q(owner=user) | Q(owners=user)).order_by('-id')

        start, end = get_page_slice(page, len(tokens))

        token_list = tokens[start:end]
        response_data = TokenSerializer(token_list, many=True, context={"user": request.user}).data
        return Response(response_data, status=status.HTTP_200_OK)


class GetCreatedView(APIView):
    '''
    View for getting all items created by address
    '''
    @swagger_auto_schema(
        operation_description="get tokens created by address",
        responses={200: TokenSerializer(many=True), 401: not_found_response},
    )

    def get(self, request, address, page):
        network = request.query_params.get('network', DEFAULT_NETWORK)
        try:
            user = AdvUser.objects.get(username=address)
        except ObjectDoesNotExist:
            return Response({'error': not_found_response}, status=status.HTTP_401_UNAUTHORIZED)

        tokens = Token.token_objects.network(network).filter(creator=user).order_by('-id')

        start, end = get_page_slice(page, len(tokens))
        token_list = tokens[start:end]
        response_data = TokenSerializer(token_list, many=True, context={"user": request.user}).data
        return Response(response_data, status=status.HTTP_200_OK)


class GetLikedView(APIView):
    '''
    View for getting all items liked by address
    '''
    @swagger_auto_schema(
        operation_description="get tokens liked by address",
        responses={200: TokenSerializer(many=True), 401: not_found_response},
    )

    def get(self, request, address, page):
        network = request.query_params.get('network', DEFAULT_NETWORK)
        try:
            user = AdvUser.objects.get(username=address)
        except ObjectDoesNotExist:
            return Response({'error': not_found_response}, status=status.HTTP_401_UNAUTHORIZED)

        # get users associated with the model UserAction
        ids = user.followers.all().values_list('user')
        
        # get tokens that users like
        tokens_action = UserAction.objects.filter(method='like', user__in=ids).order_by('-date')
        
        tokens = [action.token for action in tokens_action]
        if network:
            tokens = [token for token in tokens if network.lower() in token.collection.network.name.lower()]

        start, end = get_page_slice(page, len(tokens))
        token_list = tokens[start:end]
        response_data = TokenSerializer(token_list, many=True, context={"user": request.user}).data
        return Response(response_data, status=status.HTTP_200_OK)


class GetView(APIView):
    '''
    View for get token info.
    '''
    permission_classes = [IsAuthenticatedOrReadOnly]
    @swagger_auto_schema(
        operation_description="get token info",
        responses={200: TokenFullSerializer, 401: not_found_response},
    )

    def get(self, request, id):
        try:
            token = Token.token_objects.committed().get(id=id)
        except ObjectDoesNotExist:
            return Response('token not found', status=status.HTTP_401_UNAUTHORIZED)
        if token.status == Status.BURNED:
            return Response({'error': 'burned'}, status=status.HTTP_404_NOT_FOUND)
        response_data = TokenFullSerializer(token, context={"user": request.user}).data
        return Response(response_data, status=status.HTTP_200_OK)

    @swagger_auto_schema(
        operation_description="update owned token info",
        request_body=openapi.Schema(
            type=openapi.TYPE_OBJECT,
            properties={
                'selling': openapi.Schema(type=openapi.TYPE_BOOLEAN),
                'price': openapi.Schema(type=openapi.TYPE_NUMBER),
                'currency': openapi.Schema(type=openapi.TYPE_STRING),
                'start_auction': openapi.Schema(type=openapi.FORMAT_DATETIME),
                'end_auction': openapi.Schema(type=openapi.FORMAT_DATETIME),
            },
        ),
        responses={200: TokenFullSerializer, 401: not_found_response, 400: "this token doesn't belong to you"},
    )
    def patch(self, request, id):
        request_data = request.data.copy()
        user = request.user

        try:
            token = Token.token_objects.committed().get(id=id)
        except ObjectDoesNotExist:
            return Response({'error': not_found_response}, status=status.HTTP_404_NOT_FOUND)
        
        is_valid, response = token.is_valid(user)
        if not is_valid:
            return response
        price = request_data.get('price', None)
        print(f'price is {price}')
        minimal_bid = request_data.get('minimal_bid', None)
        start_auction = request_data.get('start_auction')
        end_auction = request_data.get('end_auction')
        selling = request_data.get('selling')
        if price:
            request_data.pop('price', None)
            price = Decimal(str(price))
        request_data['currency_price'] = price 
        if minimal_bid:
            request_data.pop('minimal_bid')
            minimal_bid = Decimal(str(minimal_bid))
        request_data['currency_minimal_bid'] = minimal_bid
        
        if token.standart == "ERC721":
            old_price = token.currency_price
            quantity = 1

            request_data['start_auction'] = start_auction
            request_data['end_auction'] = end_auction
            serializer = TokenPatchSerializer(token, data=request_data, partial=True)

            print(f"PatchSerializer valid - {serializer.is_valid()}")
            if serializer.is_valid():
                serializer.save()
        else:
            ownership = Ownership.objects.get(owner=user, token=token)
            old_price = ownership.currency_price
            quantity = ownership.quantity
            ownership.selling = selling
            ownership.currency_price = price
            ownership.currency_minimal_bid = minimal_bid
            ownership.full_clean()
            ownership.save()

        # add changes to listing
        if status:
            if price != old_price:
                ListingHistory.objects.create(
                    token=token,
                    user=user,
                    quantity=quantity,
                    price=price,
                )

        response_data = TokenFullSerializer(token, context={"user": request.user}).data
        return Response(response_data, status=status.HTTP_200_OK)


class TokenBurnView(APIView):
    '''
    View for burn token.
    '''
    permission_classes = [IsAuthenticated]

    @swagger_auto_schema(
        operation_description="token burn",
        request_body=openapi.Schema(
            type=openapi.TYPE_OBJECT,
            properties={
                'amount': openapi.Schema(type=openapi.TYPE_STRING),
            }),
        responses={200: transfer_tx},
    )
    def post(self, request, token_id):
        user = request.user
        token = Token.token_objects.committed().get(id=token_id)
        amount = request.data.get("amount")
        is_valid, res = token.is_valid(user=user)
        if not is_valid:
            return res
        return Response({'initial_tx': token.burn(user, amount)}, status=status.HTTP_200_OK)


class GetHotView(APIView):
    '''
    View for getting hot items
    '''

    @swagger_auto_schema(
        operation_description="get hot tokens",
        responses={200: TokenFullSerializer(many=True)},
        manual_parameters=[
        openapi.Parameter('sort', openapi.IN_QUERY, type=openapi.TYPE_STRING),
        openapi.Parameter('tag', openapi.IN_QUERY, type=openapi.TYPE_STRING),
        ]
    )
    def get(self, request, page):
        sort = request.query_params.get('sort', 'recent')
        tag = request.query_params.get('tag')
        network = request.query_params.get('network', DEFAULT_NETWORK)

<<<<<<< HEAD
        order = SORT_STATUSES[sort]

        tokens = Token.token_objects.network(network)
=======
	#order = config.SORT_STATUSES.sort
        order = getattr(config.SORT_STATUSES, sort)
>>>>>>> d33e5d5a
        if tag:
            tokens = tokens.filter(tags__name__contains=tag).order_by(order)
        else:
            tokens = tokens.order_by(order)
        if sort in ('cheapest', 'highest'):
            tokens = tokens.exclude(price=None).exclude(selling=False).exclude(status=Status.BURNED)
        length = tokens.count()

        start, end = get_page_slice(page, len(tokens))

        token_list = tokens[start:end]
        response_data = TokenFullSerializer(token_list, context={"user": request.user}, many=True).data
        return Response({'tokens': response_data, 'length': length}, status=status.HTTP_200_OK)


class GetHotCollectionsView(APIView):
    '''
    View for getting hot collections
    '''

    @swagger_auto_schema(
        operation_description="get hot collections",
        responses={200: HotCollectionSerializer(many=True)},
    )
    def get(self, request):
        network = request.query_params.get('network', DEFAULT_NETWORK)
        collections = Collection.objects.hot_collections(network).order_by('-id')[:5]
        response_data = HotCollectionSerializer(collections, many=True).data
        return Response(response_data, status=status.HTTP_200_OK)


class GetCollectionView(APIView):
    '''
    View for get collection info in shop.
    '''
    @swagger_auto_schema(
        operation_description="get collection info",
        responses={200: CollectionSerializer, 400: 'collection not found'},
    )

    def get(self, request, param, page):
        network = request.query_params.get('network', DEFAULT_NETWORK)
        try:
            collection = Collection.objects.get_by_short_url(param)
        except ObjectDoesNotExist:
            return Response({'error': 'collection not found'}, status=status.HTTP_400_BAD_REQUEST)

        tokens = Token.token_objects.network(network).filter(collection=collection)

        start, end = get_page_slice(page, len(tokens))
        token_list = tokens[start:end]
        response_data = CollectionSerializer(collection, context={"tokens": token_list}).data
        return Response(response_data, status=status.HTTP_200_OK)


class TransferOwned(APIView):
    '''
    View for tansfering token owned by user.
    '''
    permission_classes = [IsAuthenticated]
    @swagger_auto_schema(
        operation_description="transfer_owned",
        request_body=openapi.Schema(
            type=openapi.TYPE_OBJECT,
            properties={
                'address': openapi.Schema(type=openapi.TYPE_STRING),
                'amount': openapi.Schema(type=openapi.TYPE_NUMBER)
            }),
        responses={200: transfer_tx, 400: "you can not transfer tokens that don't belong to you"},
    )
    def post(self, request, token):
        address = request.data.get("address")
        amount = request.data.get("amount")
        user = request.user
        transferring_token = Token.objects.get(id=token)
        new_user = AdvUser.objects.get(username__iexact=address)

        is_valid, response = transferring_token.is_valid(user=user)
        if not is_valid:
            return response

        current_owner = Web3.toChecksumAddress(request.user.username)
        initial_tx = transferring_token.transfer(user, address, amount)
        return Response({"initial_tx": initial_tx}, status=status.HTTP_200_OK)


class BuyTokenView(APIView):
    '''
    view to buy a token
    '''
    permission_classes = [IsAuthenticated]
    @swagger_auto_schema(
        operation_description="buy_token",
        request_body=openapi.Schema(
            type=openapi.TYPE_OBJECT,
            properties={
                'id': openapi.Schema(type=openapi.TYPE_NUMBER),
                'tokenAmount': openapi.Schema(type=openapi.TYPE_NUMBER),
                'sellerId': openapi.Schema(type=openapi.TYPE_STRING),
            }),
        responses={200:buy_token_response, 400:"you cant buy token"}
    )
    def post(self, request):
        buyer = request.user
        seller_id = request.data.get('sellerId')
        token_id = request.data.get('id')
        token_amount = request.data.get('tokenAmount')

        if token_id is None:
            return Response({"error": "invalid token_id"}, status=status.HTTP_400_BAD_REQUEST)
        if token_amount is None:
            return Response({"error": "invalid token_amount"}, status=status.HTTP_400_BAD_REQUEST)

        token_id = int(token_id)
        token_amount = int(token_amount)
        tradable_token = Token.objects.get(id=token_id)

        is_valid, response = tradable_token.is_valid_for_buy(token_amount, seller_id)
        if not is_valid:
            return response

        buyer = request.user
        try:
            if seller_id:
                seller = AdvUser.objects.get_by_custom_url(seller_id)
                ownership = Ownership.objects.filter(token__id=token_id, owner=seller).filter(selling=True)
                if not ownership:
                    return Response({'error': 'user is not owner or token is not on sell'})
            else:
                seller = None
        except ObjectDoesNotExist:
            return Response({'error': 'user not found'}, status=status.HTTP_400_BAD_REQUEST)

        buy = tradable_token.buy_token(token_amount, buyer, seller)
        return Response({'initial_tx': buy}, status=status.HTTP_200_OK)


@api_view(http_method_names=['GET'])
def get_tags(request):
    tag_list = [tag.name for tag in Tags.objects.all()] 
    return Response({'tags': tag_list}, status=status.HTTP_200_OK)


class MakeBid(APIView):
    '''
    view for making bid on auction
    '''
    permission_classes = [IsAuthenticated]

    @swagger_auto_schema(
        operation_description="make_bid",
        request_body=openapi.Schema(
            type=openapi.TYPE_OBJECT,
            properties={
                'token_id': openapi.Schema(type=openapi.TYPE_NUMBER),
                'amount': openapi.Schema(type=openapi.TYPE_NUMBER),
                'quantity': openapi.Schema(type=openapi.TYPE_NUMBER)
            }),
        responses={400:"you cant buy token"}
    )

    def post(self, request):
        request_data = request.data
        token_id = request_data.get('token_id')
        amount = Decimal(str(request_data.get('amount')))
        quantity = int(request_data.get('quantity'))
        token = Token.objects.get(id=token_id)
        user = request.user

<<<<<<< HEAD
        if token.currency.address == "0xEEEEEEEEEEEEEEEEEEEEEEEEEEEEEEEEEEEEEEEE":
            return Response(
                {'error': 'You cannot bet on native currencies'},
                status=status.HTTP_400_BAD_REQUEST,
            )
=======
        web3 = Web3(HTTPProvider(config.NETWORK_SETTINGS.ETH.endpoint))
>>>>>>> d33e5d5a


        web3, token_contract = token.currency.network.get_token_contract(token.currency.address)

        #returns OK if valid, or error message
        result = validate_bid(user, token_id, amount, token_contract, quantity)

        if result != 'OK':
            return Response({'error': result}, status=status.HTTP_400_BAD_REQUEST)

        #create new bid or update old one
        bid, created = Bid.objects.get_or_create(user=user, token=Token.objects.get(id=token_id))

        if not created and bid.amount >= amount:
            return Response({'error': 'you cannot lower your bid'}, status=status.HTTP_400_BAD_REQUEST)

        bid.amount = amount
        bid.quantity = quantity
        bid.full_clean()
        bid.save()

        #construct approve tx if not approved yet:
        allowance = token_contract.functions.allowance(
            web3.toChecksumAddress(user.username),
<<<<<<< HEAD
            web3.toChecksumAddress(token.collection.network.exchange_address),
=======
            web3.toChecksumAddress(config.EXCHANGE_ADDRESS),
>>>>>>> d33e5d5a
        ).call()
        user_balance = token_contract.functions.balanceOf(
            Web3.toChecksumAddress(user.username)
        ).call()
        
        amount, _ = calculate_amount(amount, bid.token.currency.symbol)

        if allowance < amount * quantity:
            tx_params = {
                'chainId': web3.eth.chainId,
                'gas': APPROVE_GAS_LIMIT,
                'nonce': web3.eth.getTransactionCount(web3.toChecksumAddress(user.username), 'pending'),
                'gasPrice': web3.eth.gasPrice,
            }
<<<<<<< HEAD
            initial_tx = token_contract.functions.approve(
                web3.toChecksumAddress(token.collection.network.exchange_address), 
=======
            initial_tx = WETH_CONTRACT.functions.approve(
                web3.toChecksumAddress(config.EXCHANGE_ADDRESS), 
>>>>>>> d33e5d5a
                user_balance,
            ).buildTransaction(tx_params)
            return Response({'initial_tx': initial_tx}, status=status.HTTP_200_OK)

        bid.state = Status.COMMITTED
        bid.full_clean()
        bid.save()
        
        BidsHistory.objects.create(
            token=bid.token,
            user=bid.user,
            price=bid.amount,
            date=bid.created_at,
        )

        return Response({'bid created, allowance not needed'}, status=status.HTTP_200_OK)


@api_view(http_method_names=['GET'])
@permission_classes([IsAuthenticated])
def get_bids(request, token_id):
    #validating token and user
    try:
        token = Token.token_objects.committed().get(id=token_id)
    except ObjectDoesNotExist:
        return Response({'error': 'token not found'}, status=status.HTTP_400_BAD_REQUEST)
    if token.is_auc_selling:
        return Response({'error': 'token is not set on auction'}, status=status.HTTP_400_BAD_REQUEST)
    user = request.user
    if token.owner != user:
        return Response({'error': 'you can get bids list only for owned tokens'}, status=status.HTTP_400_BAD_REQUEST)

    bids = Bid.objects.filter(token=token)
    response_data = BidSerializer(bids, many=True).data
    return Response(response_data, status=status.HTTP_200_OK)


class VerificateBetView(APIView):

    @swagger_auto_schema(
        operation_description="verificate bet",
        responses={200: BetSerializer, 400: 'verificate bet not found'},
    )
    def get(self, request, token_id):
        print('virificate!')
<<<<<<< HEAD
        token = Token.objects.get(id=token_id)
        bets = Bid.objects.filter(token=token).order_by('-amount')
=======
        web3 = Web3(HTTPProvider(config.NETWORK_SETTINGS.ETH.endpoint))

        bets = Bid.objects.filter(token__id=token_id).order_by('-amount')
>>>>>>> d33e5d5a
        max_bet = bets.first()
        if not max_bet:
            return Response(
                    {'invalid_bet': None, 'valid_bet': None},
                    status=status.HTTP_200_OK)
            
        user = max_bet.user
        amount = max_bet.amount
        quantity = max_bet.quantity

        web3, token_contract = token.currency.network.get_token_contract(token.currency.address)

        check_valid = validate_bid(user, token_id, amount, token_contract, quantity)

        if check_valid == 'OK':
            print('all ok!')
            return Response(BetSerializer(max_bet).data, status=status.HTTP_200_OK)
        else:
            print('not ok(')
            max_bet.delete()
            print(bets)
            for bet in bets:
                user = bet.user
                amount = bet.amount
                quantity = bet.quantity
                check_valid = validate_bid(user, token_id, amount, token_contract, quantity)
                if check_valid == 'OK':
                    print('again ok!')
                    return Response(
                        {
                            'invalid_bet': BetSerializer(max_bet).data,
                            'valid_bet': BetSerializer(bet).data,
                        }, 
                        status=status.HTTP_200_OK
                    )
                else:
                    bet.delete()
                    continue
            return Response(
                {'invalid_bet': BetSerializer(max_bet).data, 'valid_bet': None},
                status=status.HTTP_200_OK)


class AuctionEndView(APIView):
    permission_classes = [IsAuthenticated]

    @swagger_auto_schema(
        operation_description='end if auction and take the greatest bet',
        request_body=openapi.Schema(
            type=openapi.TYPE_OBJECT,
            properties={
                'token': openapi.Schema(type=openapi.TYPE_STRING)
            }),
        responses={200:buy_token_response, 400: 'cant sell token'}
    )
    def post(self, request, token_id):

        bet = Bid.objects.filter(token__id=token_id).order_by('-amount').first()
        if not bet:
            return {'error': 'no active bids'}

        token = bet.token
        buyer = bet.user
        price = bet.amount * bet.token.currency.get_decimals

        seller = request.user
        if token.standart == 'ERC721':
            if seller != token.owner:
                return Response({'error': 'user is not owner or token is not on sell'})
        else:
            ownership = Ownership.objects.filter(
                token=token, 
                owner=seller, 
                selling=True, 
                currency_minimal_bid__isnull=False,
            ).first()
            if not ownership:
                return Response({'error': 'user is not owner or token is not on sell'})

        if token.standart == 'ERC721':
            token_amount = 0
        else:
            token_amount = min(bet.quantity, ownership.quantity)

        sell = token.buy_token(token_amount, buyer,seller=seller, price=price, auc=True)
        return Response({'initial_tx': sell}, status=status.HTTP_200_OK)


class ReportView(APIView):

    @swagger_auto_schema(
        operation_description='report page',
        request_body=openapi.Schema(
            type=openapi.TYPE_OBJECT,
            properties={
                'page': openapi.Schema(type=openapi.TYPE_STRING),
                'message': openapi.Schema(type=openapi.TYPE_STRING),
                'token': openapi.Schema(type=openapi.TYPE_STRING)
            }
        ),
        responses={200: 'your report sent to admin', 400: 'report not sent to admin'}
    )
    def post(self, request):
        '''
        view for report form
        '''
        request_data = request.data
        page = request_data.get('page')
        message = request_data.get('message')
        response = request_data.get('token')

        if check_captcha(response):
            connection = get_dds_email_connection()
            text = """
                    Page: {page}
                    Message: {message}
                    """.format(page=page, message=message)

            send_mail(
                'Report from digital dollar store',
                text,
                config.DDS_HOST_USER,
                [config.DDS_MAIL],
                connection=connection,
            )
            print('message sent')

            return Response('OK', status=status.HTTP_200_OK)
        else:
            return Response('you are robot. go away, robot!', status=status.HTTP_400_BAD_REQUEST)


class SetCoverView(APIView):
    permission_classes = [IsAuthenticated]

    @swagger_auto_schema(
        operation_description='set cover',
        request_body=openapi.Schema(
            type=openapi.TYPE_OBJECT,
            properties={
                'id': openapi.Schema(type=openapi.TYPE_NUMBER),
                'cover': openapi.Schema(type=openapi.TYPE_OBJECT)
            }
        ),
        responses={200: 'OK', 400: 'error'}
    )
    def post(self, request):
        user = request.user
        collection_id = request.data.get('id')
        try:
            collection = Collection.objects.get_by_short_url(collection_id)
        except ObjectDoesNotExist:
            return Response({'error': 'collection not found'}, status=status.HTTP_400_BAD_REQUEST)
        if collection.creator != user:
            return Response({'error': 'you can set covers only for your collections'}, status=status.HTTP_400_BAD_REQUEST)
        media = request.FILES.get('cover')
        if media:
            ipfs = send_to_ipfs(media)
            collection.cover_ipfs = ipfs
            collection.save()
        return Response(collection.cover, status=status.HTTP_200_OK)


@api_view(http_method_names=['GET'])
def get_fee(request):
    currency = request.query_params.get('currency')
    if currency == "kphi":
        return Response(service_fee/2, status=status.HTTP_200_OK)
    return Response(service_fee, status=status.HTTP_200_OK)


@api_view(http_method_names=['GET'])
def get_favorites(request):
    network = request.query_params.get('network', DEFAULT_NETWORK)
    token_list = Token.token_objects.network(network).filter(is_favorite=True).order_by("-updated_at")
    response_data = TokenSerializer(token_list, many=True, context={"user": request.user}).data
    return Response(response_data, status=status.HTTP_200_OK)


@api_view(http_method_names=['GET'])
def get_hot_bids(request):
    network = request.query_params.get('network', DEFAULT_NETWORK)
    bids = Bid.objects.filter(state=Status.COMMITTED).filter(
        token__collection__network__name__icontains=network
        ).distinct('token')[:6]
    token_list = [bid.token for bid in bids]
    response_data = TokenFullSerializer(token_list, context={"user": request.user}, many=True).data
    return Response(response_data, status=status.HTTP_200_OK)


class SupportView(APIView):

    @swagger_auto_schema(
        operation_description='support view',
        request_body=openapi.Schema(
            type=openapi.TYPE_OBJECT,
            properties={
                'email': openapi.Schema(type=openapi.TYPE_STRING),
                'message': openapi.Schema(type=openapi.TYPE_STRING),
                'token': openapi.Schema(type=openapi.TYPE_STRING)
            }
        ),
        responses={200: 'your report sent to admin', 400: 'report not sent to admin'}
    )
    def post(self, request):
        '''
        view for report form
        '''
        request_data = request.data
        email = request_data.get('email')
        message = request_data.get('message')
        response = request_data.get('token')

        if check_captcha(response):
            connection = get_dds_email_connection()
            text = """
                    Email: {email}
                    Message: {message}
                    """.format(email=email, message=message)

            send_mail(
                'Support form from digital dollar store',
                text,
                config.DDS_HOST_USER,
                [config.DDS_MAIL],
                connection=connection,
            )
            print('message sent')

            return Response('OK', status=status.HTTP_200_OK)
        else:
            return Response('you are robot. go away, robot!', status=status.HTTP_400_BAD_REQUEST)


class TransactionTrackerView(APIView):
    """
    View for transaction tracking
    """
    @swagger_auto_schema(
        operation_description="transaction_tracker",
        request_body=openapi.Schema(
            type=openapi.TYPE_OBJECT,
            properties={
                'tx_hash': openapi.Schema(type=openapi.TYPE_STRING),
                'token': openapi.Schema(type=openapi.TYPE_NUMBER),
                'ownership': openapi.Schema(type=openapi.TYPE_NUMBER),
            }),
    )
    def post(self, request):
        token_id = request.data.get("token")
        tx_hash = request.data.get("tx_hash")
        token = Token.objects.filter(id=token_id).first()
        if not token:
            return Response({"error": "token not found"}, status=status.HTTP_400_BAD_REQUEST)
        if token.standart == "ERC1155":
            owner_url = request.data.get("ownership")
            user = AdvUser.objects.get_by_custom_url(owner_url)
            ownership = Ownership.objects.filter(token_id=token_id, owner=user).first()
            ownership.selling = False
            ownership.save()
            TransactionTracker.objects.create(ownership=ownership, tx_hash=tx_hash)
            return Response({"success": "trancsaction is tracked"}, status=status.HTTP_200_OK)
        token.selling = False
        token.save()
        TransactionTracker.objects.create(token=token, tx_hash=tx_hash)
        return Response({"success": "trancsaction is tracked"}, status=status.HTTP_200_OK)


class GetCollectionByAdressView(APIView):
    '''
    View for get collection metadata by adress.
    '''
    @swagger_auto_schema(
        operation_description="get collection metadata by adress",
        responses={200: CollectionMetadataSerializer, 400: 'collection not found'},
    )

    def get(self, request, address):
        try:
            collection = Collection.objects.get(address__iexact=address)
        except ObjectDoesNotExist:
            return Response({'error': 'collection not found'}, status=status.HTTP_400_BAD_REQUEST)

        response_data = CollectionMetadataSerializer(collection).data
        return Response(response_data, status=status.HTTP_200_OK)


def get_token_max_price(token):
    if not (token.is_selling or token.is_auc_selling):
        return 0
    if token.standart=="ERC721":
        return token.currency_price if token.currency_price else token.currency_minimal_bid
    owners = token.ownership_set.all()
    prices = [owner.currency_price if owner.currency_price else owner.currency_minimal_bid for owner in owners]
    return max(prices)


@api_view(http_method_names=['GET'])
def get_max_price(request):
    network = request.query_params.get('network', DEFAULT_NETWORK)
    currency = request.query_params.get('currency')
    tokens = Token.token_objects.network(network).filter(currency__symbol=currency)
    token_prices = [get_token_max_price(t) for t in tokens]
    max_price = 100
    if token_prices:
        max_price = max(token_prices)
    return Response({'max_price': max_price}, status=status.HTTP_200_OK)
<|MERGE_RESOLUTION|>--- conflicted
+++ resolved
@@ -1,4 +1,3 @@
-#from dds.settings_local import SEARCH_TYPES
 from dds.accounts.models import AdvUser, MasterUser
 from dds.activity.models import BidsHistory, ListingHistory, UserAction
 from dds.consts import DECIMALS, APPROVE_GAS_LIMIT
@@ -36,16 +35,8 @@
 from web3 import HTTPProvider, Web3
 
 from dds.accounts.api import user_search
-<<<<<<< HEAD
-=======
+
 from dds.settings import config
-from contracts import (
-    EXCHANGE,
-    WETH_CONTRACT,
-    ERC721_MAIN,
-    ERC1155_MAIN,
-)
->>>>>>> d33e5d5a
 from dds.rates.api import get_decimals, calculate_amount
 from dds.rates.models import UsdRate
 
@@ -139,13 +130,9 @@
         params = request.query_params
         sort = params.get('type', 'items')
 
-<<<<<<< HEAD
-        token_count, search_result = globals()[SEARCH_TYPES[sort] + '_search'](words, page, user=request.user, **params)
+        sort_type = getattr(config.SEARCH_TYPES, sort)
+        token_count, search_result = globals()[sort_type + '_search'](words, page, user=request.user, **params)
         response_data = {"total_tokens": token_count, "items": search_result}
-=======
-        sort_type = getattr(config.SEARCH_TYPES, sort)
-        search_result = globals()[sort_type + '_search'](words, page, user=request.user, **params)
->>>>>>> d33e5d5a
 
         return Response(response_data, status=status.HTTP_200_OK)
 
@@ -519,15 +506,8 @@
         sort = request.query_params.get('sort', 'recent')
         tag = request.query_params.get('tag')
         network = request.query_params.get('network', DEFAULT_NETWORK)
-
-<<<<<<< HEAD
-        order = SORT_STATUSES[sort]
-
+        order = getattr(config.SORT_STATUSES, sort)
         tokens = Token.token_objects.network(network)
-=======
-	#order = config.SORT_STATUSES.sort
-        order = getattr(config.SORT_STATUSES, sort)
->>>>>>> d33e5d5a
         if tag:
             tokens = tokens.filter(tags__name__contains=tag).order_by(order)
         else:
@@ -697,15 +677,11 @@
         token = Token.objects.get(id=token_id)
         user = request.user
 
-<<<<<<< HEAD
         if token.currency.address == "0xEEEEEEEEEEEEEEEEEEEEEEEEEEEEEEEEEEEEEEEE":
             return Response(
                 {'error': 'You cannot bet on native currencies'},
                 status=status.HTTP_400_BAD_REQUEST,
             )
-=======
-        web3 = Web3(HTTPProvider(config.NETWORK_SETTINGS.ETH.endpoint))
->>>>>>> d33e5d5a
 
 
         web3, token_contract = token.currency.network.get_token_contract(token.currency.address)
@@ -730,11 +706,7 @@
         #construct approve tx if not approved yet:
         allowance = token_contract.functions.allowance(
             web3.toChecksumAddress(user.username),
-<<<<<<< HEAD
             web3.toChecksumAddress(token.collection.network.exchange_address),
-=======
-            web3.toChecksumAddress(config.EXCHANGE_ADDRESS),
->>>>>>> d33e5d5a
         ).call()
         user_balance = token_contract.functions.balanceOf(
             Web3.toChecksumAddress(user.username)
@@ -749,13 +721,8 @@
                 'nonce': web3.eth.getTransactionCount(web3.toChecksumAddress(user.username), 'pending'),
                 'gasPrice': web3.eth.gasPrice,
             }
-<<<<<<< HEAD
             initial_tx = token_contract.functions.approve(
-                web3.toChecksumAddress(token.collection.network.exchange_address), 
-=======
-            initial_tx = WETH_CONTRACT.functions.approve(
-                web3.toChecksumAddress(config.EXCHANGE_ADDRESS), 
->>>>>>> d33e5d5a
+                web3.toChecksumAddress(token.collection.network.exchange_address),
                 user_balance,
             ).buildTransaction(tx_params)
             return Response({'initial_tx': initial_tx}, status=status.HTTP_200_OK)
@@ -801,14 +768,8 @@
     )
     def get(self, request, token_id):
         print('virificate!')
-<<<<<<< HEAD
         token = Token.objects.get(id=token_id)
         bets = Bid.objects.filter(token=token).order_by('-amount')
-=======
-        web3 = Web3(HTTPProvider(config.NETWORK_SETTINGS.ETH.endpoint))
-
-        bets = Bid.objects.filter(token__id=token_id).order_by('-amount')
->>>>>>> d33e5d5a
         max_bet = bets.first()
         if not max_bet:
             return Response(
@@ -1115,4 +1076,4 @@
     max_price = 100
     if token_prices:
         max_price = max(token_prices)
-    return Response({'max_price': max_price}, status=status.HTTP_200_OK)
+    return Response({'max_price': max_price}, status=status.HTTP_200_OK)