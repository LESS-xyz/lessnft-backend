--- conflicted
+++ resolved
@@ -281,11 +281,7 @@
         except ObjectDoesNotExist:
             return Response({'error': not_found_response}, status=status.HTTP_401_UNAUTHORIZED)
 
-<<<<<<< HEAD
-        tokens = Token.objects.committed().filter(Q(owner=user) | Q(owners=user)).order_by('-id')
-=======
         tokens = Token.objects.network(network).filter(Q(owner=user) | Q(owners=user)).order_by('-id')
->>>>>>> 729c0f49
 
         start, end = get_page_slice(page, len(tokens))
 
@@ -310,11 +306,7 @@
         except ObjectDoesNotExist:
             return Response({'error': not_found_response}, status=status.HTTP_401_UNAUTHORIZED)
 
-<<<<<<< HEAD
-        tokens = Token.objects.committed().filter(creator=user).order_by('-id')
-=======
         tokens = Token.objects.network(network).filter(creator=user).order_by('-id')
->>>>>>> 729c0f49
 
         start, end = get_page_slice(page, len(tokens))
         token_list = tokens[start:end]
@@ -497,15 +489,9 @@
 
         tokens = Token.objects.network(network)
         if tag:
-<<<<<<< HEAD
-            tokens = Token.objects.committed().filter(tags__name__contains=tag).order_by(order)
-        else:
-            tokens = Token.objects.committed().order_by(order)
-=======
             tokens = tokens.filter(tags__name__contains=tag).order_by(order)
         else:
             tokens = tokens.order_by(order)
->>>>>>> 729c0f49
         if sort in ('cheapest', 'highest'):
             tokens = tokens.exclude(price=None).exclude(selling=False).exclude(status=Status.BURNED)
         length = tokens.count()
@@ -527,13 +513,8 @@
         responses={200: HotCollectionSerializer(many=True)},
     )
     def get(self, request):
-<<<<<<< HEAD
-        user = request.user
-        collections = Collection.objects.hot_collections(user).order_by('-id')[:5]
-=======
         network = request.query_params.get('network', DEFAULT_NETWORK)
         collections = Collection.objects.hot_collections(network).order_by('-id')[:5]
->>>>>>> 729c0f49
         response_data = HotCollectionSerializer(collections, many=True).data
         return Response(response_data, status=status.HTTP_200_OK)
 
@@ -554,11 +535,7 @@
         except ObjectDoesNotExist:
             return Response({'error': 'collection not found'}, status=status.HTTP_400_BAD_REQUEST)
 
-<<<<<<< HEAD
-        tokens = Token.objects.committed().filter(collection=collection)
-=======
         tokens = Token.objects.network(network).filter(collection=collection)
->>>>>>> 729c0f49
 
         start, end = get_page_slice(page, len(tokens))
         token_list = tokens[start:end]
@@ -628,15 +605,10 @@
         token_amount = int(token_amount)
         tradable_token = Token.objects.get(id=token_id)
 
-<<<<<<< HEAD
         is_valid, response = tradable_token.is_valid_for_buy(token_amount, seller_id)
         if not is_valid:
             return response
 
-        seller = None
-        if seller_id:
-            seller = AdvUser.objects.get_by_custom_url(seller_id)
-=======
         buyer = request.user
         try:
             if seller_id:
@@ -648,7 +620,6 @@
                 seller = None
         except ObjectDoesNotExist:
             return Response({'error': 'user not found'}, status=status.HTTP_400_BAD_REQUEST)
->>>>>>> 729c0f49
 
         buy = tradable_token.buy_token(token_amount, buyer, seller)
         return Response({'initial_tx': buy}, status=status.HTTP_200_OK)
@@ -943,12 +914,7 @@
 
 @api_view(http_method_names=['GET'])
 def get_favorites(request):
-<<<<<<< HEAD
     token_list = Token.objects.committed().filter(is_favorite=True).order_by("-updated_at")
-=======
-    network = request.query_params.get('network', DEFAULT_NETWORK)
-    token_list = Token.objects.network(network).filter(is_favorite=True).order_by("-updated_at")
->>>>>>> 729c0f49
     response_data = TokenSerializer(token_list, many=True, context={"user": request.user}).data
     return Response(response_data, status=status.HTTP_200_OK)
 
@@ -1028,32 +994,16 @@
             return Response({"error": "token not found"}, status=status.HTTP_400_BAD_REQUEST)
         if token.standart == "ERC1155":
             owner_url = request.data.get("ownership")
-<<<<<<< HEAD
-            amount = request.data.get("amount")
-            user = AdvUser.objects.get_by_custom_url(owner_url)
-            ownership = Ownership.objects.filter(token_id=token_id, owner=user).first()
-            if amount and int(amount) == ownership.quantity:
-                ownership.selling = False
-                ownership.save()
-            TransactionTracker.objects.create(
-                ownership=ownership, 
-                tx_hash=tx_hash, 
-                amount=amount,
-            )
-=======
             user = AdvUser.objects.get_by_custom_url(owner_url)
             ownership = Ownership.objects.filter(token_id=token_id, owner=user).first()
             ownership.selling = False
             ownership.save()
             TransactionTracker.objects.create(ownership=ownership, tx_hash=tx_hash)
->>>>>>> 729c0f49
             return Response({"success": "trancsaction is tracked"}, status=status.HTTP_200_OK)
         token.selling = False
         token.save()
         TransactionTracker.objects.create(token=token, tx_hash=tx_hash)
-<<<<<<< HEAD
         return Response({"success": "trancsaction is tracked"}, status=status.HTTP_200_OK)
-
 
 
 class GetCollectionByAdressView(APIView):
@@ -1072,7 +1022,4 @@
             return Response({'error': 'collection not found'}, status=status.HTTP_400_BAD_REQUEST)
 
         response_data = CollectionMetadataSerializer(collection).data
-        return Response(response_data, status=status.HTTP_200_OK)
-=======
-        return Response({"success": "trancsaction is tracked"}, status=status.HTTP_200_OK)
->>>>>>> 729c0f49
+        return Response(response_data, status=status.HTTP_200_OK)