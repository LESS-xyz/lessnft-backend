--- conflicted
+++ resolved
@@ -16,13 +16,7 @@
 from dds.activity.models import UserAction
 from dds.rates.models import UsdRate
 from dds.rates.serializers import CurrencySerializer
-<<<<<<< HEAD
 from django.db.models import Min, Sum
-import dds.settings_local
-=======
-from django.db.models import Min
-
->>>>>>> 33c8877f
 from dds.networks.serializers import NetworkSerializer
 from dds.settings import config
 
