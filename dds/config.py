
import os
import yaml
from dataclasses import dataclass, field
from enum import Enum
from typing import List
from marshmallow_dataclass import class_schema
'''
@dataclass
class ETH:
    endpoint: str


@dataclass
class NetworkSettings:
    ETH: ETH
    
@dataclass
class SortStatus:
    recent: str
    cheapest: str
    highest: str

@dataclass
class SearchType:
    items: str
    users: str
    collections: str

@dataclass
class Config:
    EMAIL_HOST: str
    DDS_MAIL: str
    DDS_HOST_USER: str
    DDS_HOST_PASSWORD: str
    EMAIL_PORT: int
    EMAIL_USE_TLS: bool
    ALLOWED_HOSTS: list
    IPFS_CLIENT: str

    ERC721_FABRIC_ADDRESS: str
    ERC1155_FABRIC_ADDRESS: str
    EXCHANGE_ADDRESS: str
    WETH_ADDRESS: str

    DEFAULT_AVATARS: list

    NETWORK_SETTINGS: NetworkSettings

    SORT_STATUSES: SortStatus

    SEARCH_TYPES: SearchType

    SIGNER_ADDRESS: str
    CAPTCHA_SECRET: str
    CAPTCHA_URL: str
    PRIV_KEY: str

    ERC20_ADDRESS: str

    COLLECTION_721: str
    COLLECTION_1155: str

    TX_TRACKER_TIMEOUT: int

    HOLDERS_CHECK_CHAIN_LENGTH: int
    HOLDERS_CHECK_COMMITMENT_LENGTH: int
    HOLDERS_CHECK_TIMEOUT: int


with open(os.path.dirname(__file__) + '/../config.yaml') as f:
    config_data = yaml.safe_load(f)

config: Config = class_schema(Config)().load(config_data)
'''
class NetworkType(Enum):
    ethereum = 'Ethereum'
    tron = 'Tron'

@dataclass
class Network:
    name: str
    needs_middlware: bool
    native_symbol: str
    endpoint: str
    fabric721_address: str
    fabric1155_address: str
    exchange_address: str
    network_type: NetworkType = field(metadata={"by_value": True})

@dataclass
class Config:
    EMAIL_HOST: str
    DDS_MAIL: str
    DDS_HOST_USER: str
    DDS_HOST_PASSWORD: str
    EMAIL_PORT: int
    EMAIL_USE_TLS: bool
    ALLOWED_HOSTS: list
    SECRET_KEY: str
    DEBUG: bool

    IPFS_CLIENT: str

    @dataclass
    class SortStatus:
        recent: str
        cheapest: str
        highest: str

    @dataclass
    class SearchType:
        items: str
        users: str
        collections: str
    
    @dataclass
    class UsdRate:
        rate: float
        coin_node: str
        symbol: str
        name: str
        image: str
        updated_at: str
        address: str
        decimal: int
        network: int
        fee_discount: int
    
    @dataclass
    class AdvUser:
        password: str
        username: str
        date_joined: str
        avatar_ipfs: str
        cover_ipfs: str
    
    @dataclass
    class MasterUser:
        address: str
        network: int
        commission: int
    
    @dataclass
    class Intervals:
        every: int
        period: str
    
    @dataclass
    class PeriodicTasks:
        name: str
        task: str
        interval: int
        enabled: bool


    SORT_STATUSES: SortStatus

    SEARCH_TYPES: SearchType

    SIGNER_ADDRESS: str
    CAPTCHA_SECRET: str
    CAPTCHA_URL: str
    PRIV_KEY: str

    DEFAULT_NETWORK : str
    COLLECTION_721: str
    COLLECTION_1155: str

    TX_TRACKER_TIMEOUT: int

    HOLDERS_CHECK_CHAIN_LENGTH: int
    HOLDERS_CHECK_COMMITMENT_LENGTH: int
    HOLDERS_CHECK_TIMEOUT: int

    API_URL: str

    RATES_CHECKER_TIMEOUT: int

    TITLE: str
    DESCRIPTION: str

<<<<<<< HEAD
    NETWORKS: List[Network]
    USD_RATES: List[UsdRate]
    ADV_USER: AdvUser
    MASTER_USER: MasterUser

    INTERVALS: List[Intervals]
    PERIODIC_TASKS: List[PeriodicTasks]
=======
    REDIS_HOST: str
    REDIS_PORT: int
>>>>>>> 018e52aa


with open(os.path.dirname(__file__) + '/../config.yaml') as f:
    config_data = yaml.safe_load(f)

config: Config = class_schema(Config)().load(config_data)<|MERGE_RESOLUTION|>--- conflicted
+++ resolved
@@ -180,7 +180,6 @@
     TITLE: str
     DESCRIPTION: str
 
-<<<<<<< HEAD
     NETWORKS: List[Network]
     USD_RATES: List[UsdRate]
     ADV_USER: AdvUser
@@ -188,10 +187,9 @@
 
     INTERVALS: List[Intervals]
     PERIODIC_TASKS: List[PeriodicTasks]
-=======
+
     REDIS_HOST: str
     REDIS_PORT: int
->>>>>>> 018e52aa
 
 
 with open(os.path.dirname(__file__) + '/../config.yaml') as f:
