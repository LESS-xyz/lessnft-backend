from django.db import models

from dds.consts import MAX_AMOUNT_LEN

from web3 import Web3, HTTPProvider
<<<<<<< HEAD
=======
from dds.settings import config
>>>>>>> d33e5d5a
from contracts import WETH_ABI
from dds.accounts.models import MasterUser
from django.core.validators import MaxValueValidator, MinValueValidator


class UsdRate(models.Model):
    '''
    Absolutely typical rate app for winter 2021.
    '''
    rate = models.DecimalField(max_digits=MAX_AMOUNT_LEN, decimal_places=8, blank=True, null=True, default=None)
    coin_node = models.CharField(max_length=100)
    symbol = models.CharField(max_length=20, blank=True, null=True, default=None)
    name = models.CharField(max_length=100, blank=True, null=True, default=None)
    image = models.CharField(max_length=500, null=True, blank=True, default=None)
    updated_at = models.DateTimeField(auto_now=True, blank=True, null=True)
    address = models.CharField(max_length=128, blank=True, null=True, default=None)
    decimal = models.PositiveSmallIntegerField(null=True, blank=True, default=None)
    network = models.ForeignKey('networks.Network', on_delete=models.CASCADE, blank=True, null=True, default=None)
    fee_discount = models.IntegerField(
        default=100,
        validators=[MaxValueValidator(100), MinValueValidator(1)],
    )

    def __str__(self):
        return self.symbol

    @property
    def get_decimals(self):
        return 10 ** self.decimal

    @property
    def service_fee(self):
        fee = MasterUser.objects.first().commission
        return fee / 100 * self.fee_discount

    def set_decimals(self) -> None:
<<<<<<< HEAD
        address = Web3.toChecksumAddress(self.address)
        web3, contract = self.network.get_token_contract(address)
=======
        web3 = Web3(HTTPProvider(config.NETWORK_SETTINGS.ETH.endpoint))
        address = web3.toChecksumAddress(self.address)
        contract = web3.eth.contract(address=address, abi=WETH_ABI)
>>>>>>> d33e5d5a
        self.decimal = contract.functions.decimals().call()
        self.save()<|MERGE_RESOLUTION|>--- conflicted
+++ resolved
@@ -3,10 +3,7 @@
 from dds.consts import MAX_AMOUNT_LEN
 
 from web3 import Web3, HTTPProvider
-<<<<<<< HEAD
-=======
-from dds.settings import config
->>>>>>> d33e5d5a
+
 from contracts import WETH_ABI
 from dds.accounts.models import MasterUser
 from django.core.validators import MaxValueValidator, MinValueValidator
@@ -43,13 +40,7 @@
         return fee / 100 * self.fee_discount
 
     def set_decimals(self) -> None:
-<<<<<<< HEAD
         address = Web3.toChecksumAddress(self.address)
         web3, contract = self.network.get_token_contract(address)
-=======
-        web3 = Web3(HTTPProvider(config.NETWORK_SETTINGS.ETH.endpoint))
-        address = web3.toChecksumAddress(self.address)
-        contract = web3.eth.contract(address=address, abi=WETH_ABI)
->>>>>>> d33e5d5a
         self.decimal = contract.functions.decimals().call()
         self.save()