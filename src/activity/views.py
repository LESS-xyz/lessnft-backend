from dateutil.relativedelta import relativedelta
from datetime import timedelta
from collections import namedtuple

from src.activity.serializers import (
    BidsHistorySerializer,
    TokenHistorySerializer,
    UserStatSerializer,
    ActivitySerializer
)
from src.activity.services.top_users import get_top_users
from src.settings import config
from src.store.models import Token
from src.networks.models import Network
from src.utilities import get_page_slice, get_periods
from django.db.models import Q, Avg
from django.db.models.functions import TruncMonth, TruncDay, TruncHour
from drf_yasg import openapi
from drf_yasg.utils import swagger_auto_schema
from rest_framework import status
from rest_framework.permissions import (
    IsAuthenticated,
    IsAuthenticatedOrReadOnly,
)
from rest_framework.response import Response
from rest_framework.views import APIView

from .models import BidsHistory, TokenHistory, UserAction
from .utils import quick_sort


class ActivityView(APIView):
    """
    View for get activities and filter by types
    """

    @swagger_auto_schema(
        operation_description="get activity",
        manual_parameters=[
            openapi.Parameter("network", openapi.IN_QUERY, type=openapi.TYPE_STRING),
            openapi.Parameter("type", openapi.IN_QUERY, type=openapi.TYPE_STRING),
            openapi.Parameter("page", openapi.IN_QUERY, type=openapi.TYPE_NUMBER),
        ],
    )
    def get(self, request):
        network = request.query_params.get('network', config.DEFAULT_NETWORK)
        types = request.query_params.get("type")
        page = int(request.query_params.get("page"))

        start, end = get_page_slice(page)

        history_methods = {
            "purchase": "Buy",
            "sale": "Buy",
            "transfer": "Transfer",
            "mint": "Mint",
            "burn": "Burn",
            "list": "Listing",
        }
        action_methods = {
            "like": "like",
            "follow": "follow",
        }
        bids_methods = {
            "bids": "Bet",
        }

        activities = list()

        total_items = 0
        if types:
            for param, method in history_methods.items():
                if param in types:
                    items = TokenHistory.objects.filter(
                        method=method,
                        token__collection__network__name__icontains=network,
                    ).order_by(
                        "-date"
                    )
                    total_items += items.count()
                    items = items[:end]
                    activities.extend(items)
            for param, method in action_methods.items():
                if param in types:
                    items = UserAction.objects.filter(
                        Q(token__collection__network__name__icontains=network) | Q(token__isnull=True),
                        method=method,
                    ).order_by("-date")
                    total_items += items.count()
                    items = items[:end]
                    activities.extend(items)
            for param, method in bids_methods.items():
                if param in types:
                    items = BidsHistory.objects.filter(
                        method=method,
                        token__collection__network__name__icontains=network,
                    ).order_by("-date")
                    total_items += items.count()
                    items = items[:end]
                    activities.extend(items)

        else:
            actions = UserAction.objects.filter(
                Q(token__collection__network__name__icontains=network) | Q(token__isnull=True),
            ).order_by("-date")
            history = TokenHistory.objects.filter(
                token__collection__network__name__icontains=network,   
            ).exclude(
                method="Burn"
            ).order_by("-date")
            bit = BidsHistory.objects.filter(
                token__collection__network__name__icontains=network,
            ).order_by("-date")

        quick_sort(activities)
<<<<<<< HEAD
        response_data = ActivitySerializer(activities, many=True).data[start:end]
=======
        items = get_activity_response(activities)[start:end]
        response_data = {'total_items': total_items, 'items': items}
        response_data = get_activity_response(activities)[start:end]
>>>>>>> 3d0340b8
        return Response(response_data, status=status.HTTP_200_OK)

class NotificationActivityView(APIView):
    """
    View for get user notifications
    """
    permission_classes = [IsAuthenticated]

    @swagger_auto_schema(
        operation_description="get user notifications, return last 5",
        manual_parameters=[
            openapi.Parameter("network", openapi.IN_QUERY, type=openapi.TYPE_STRING),
        ],
    )
    def get(self, request):
        address = request.user.username
        network = request.query_params.get('network', config.DEFAULT_NETWORK)
        activities = list()
        end = 5

        new_owner_methods = [
            'Transfer',
            'Mint',
            'Burn',
        ]
        old_owner_methods = [
            'Buy',
            'Listing'
        ]

        items = TokenHistory.objects.filter(
            token__collection__network__name__icontains=network,
            new_owner__username=address,
            method__in=new_owner_methods,
            is_viewed=False,
        ).order_by("-date")[:end]
        activities.extend(items)

        buy_listing = TokenHistory.objects.filter(
            token__collection__network__name__icontains=network,
            old_owner__username=address,
            method__in=old_owner_methods,
            is_viewed=False,
        ).order_by("-date")[:end]
        activities.extend(buy_listing)

        user_actions = UserAction.objects.filter(
            Q(token__collection__network__name__icontains=network) | Q(token__isnull=True),
            whom_follow__username=address,
            is_viewed=False,
        ).order_by("-date")[:end]
        activities.extend(user_actions)

        bids = BidsHistory.objects.filter(
            token__collection__network__name__icontains=network,
            user__username=address,
            is_viewed=False,
        ).order_by("-date")[:end]
        activities.extend(bids)

        quick_sort(activities)
        response_data = ActivitySerializer(activities, many=True).data[:end]
        return Response(response_data, status=status.HTTP_200_OK)

    @swagger_auto_schema(
        operation_description="Mark activity as viewed. Method 'all' - marked all activity as viewed.",
        request_body=openapi.Schema(
            type=openapi.TYPE_OBJECT,
            properties={
                'activity_id': openapi.Schema(type=openapi.TYPE_NUMBER),
                'method': openapi.Schema(type=openapi.TYPE_STRING),
            }),
        responses={200: "Marked as viewed"},
    )
    def post(self, request):
        activity_id = request.data.get('activity_id')
        method = request.data.get('method')
        address = request.user.username
        new_owner_methods = [
            'Transfer',
            'Mint',
            'Burn',
        ]
        old_owner_methods = [
            'Buy',
            "Listing",
        ]
        if method == "all":
            token_history = TokenHistory.objects.filter(
                new_owner__username=address,
                method__in=new_owner_methods,
                is_viewed=False,
            ).update(is_viewed=True)

            token_history = TokenHistory.objects.filter(
                old_owner__username=address,
                method__in=old_owner_methods,
                is_viewed=False,
            ).update(is_viewed=True)

            user_actions = UserAction.objects.filter(
                whom_follow__username=address,
                is_viewed=False,
            ).update(is_viewed=True)

            bids = BidsHistory.objects.filter(
                user__username=address,
                is_viewed=False,
            ).update(is_viewed=True)

            return Response('Marked all as viewed', status=status.HTTP_200_OK)

        methods = {
            "Transfer": TokenHistory,
            "Buy": TokenHistory,
            "Mint": TokenHistory,
            "Burn": TokenHistory,
            "like": UserAction,
            "follow": UserAction,
            "Bet": BidsHistory,
            "Listing": TokenHistory,
        }
        action = methods[method].objects.get(id=int(activity_id))
        action.is_viewed = True
        action.save()
        return Response('Marked as viewed', status=status.HTTP_200_OK)


class UserActivityView(APIView):
    """
    View for get users activities and filter by types
    """

    @swagger_auto_schema(
        operation_description="get user activity",
        manual_parameters=[
            openapi.Parameter("network", openapi.IN_QUERY, type=openapi.TYPE_STRING),
            openapi.Parameter("type", openapi.IN_QUERY, type=openapi.TYPE_STRING),
            openapi.Parameter("page", openapi.IN_QUERY, type=openapi.TYPE_NUMBER),
        ],
    )
    def get(self, request, address):
        network = request.query_params.get('network', config.DEFAULT_NETWORK)
        types = request.query_params.get("type")
        page = int(request.query_params.get("page"))

        start, end = get_page_slice(page)

        old_owner_methods = {
            "sale": "Buy",
            "listing": "Listing",
        }
        action_methods = {
            "like": "like",
            "follow": "follow",
        }
        token_methods = {
            "purchase": "Buy",
            "mint": "Mint",
            "burn": "Burn",
            "transfer": "Transfer",
        }
        bids_methods = {
            "bids": "Bet",
        }

        activities = list()

        if types:
            for param, method in old_owner_methods.items():
                if param in types:
                    items = TokenHistory.objects.filter(
                        token__collection__network__name__icontains=network,
                        old_owner__username=address,
                        method=method,
                        is_viewed=False,
                    ).order_by("-date")[:end]
                    activities.extend(items)
            for param, method in token_methods.items():
                if param in types:
                    items = TokenHistory.objects.filter(
                        new_owner__username=address,
                        token__collection__network__name__icontains=network,
                        method=method,
                        is_viewed=False,
                    ).order_by("-date")[:end]
                    activities.extend(items)
            for param, method in action_methods.items():
                if param in types:
                    items = UserAction.objects.filter(
                        Q(user__username=address) | Q(whom_follow__username=address),
                        Q(token__collection__network__name__icontains=network) | Q(token__isnull=True),
                        method=method,
                        is_viewed=False,
                    ).order_by("-date")[:end]
                    activities.extend(items)
            for param, method in bids_methods.items():
                if param in types:
                    items = BidsHistory.objects.filter(
                        token__collection__network__name__icontains=network,
                        user__username=address,
                        is_viewed=False,
                        method=method,
                    ).order_by("-date")[:end]
                    activities.extend(items)

        else:
            new_owner_methods = [
                'Transfer',
                'Mint',
                'Burn',
            ]

            old_owner_methods = [
                'Buy',
                'Listing',
            ]

            items = TokenHistory.objects.filter(
                token__collection__network__name__icontains=network,
                new_owner__username=address,
                method__in=new_owner_methods,
                is_viewed=False,
            ).order_by("-date")[:end]
            activities.extend(items)

            buy = TokenHistory.objects.filter(
                token__collection__network__name__icontains=network,
                old_owner__username=address,
                method__in=old_owner_methods,
                is_viewed=False,
            ).order_by("-date")[:end]
            activities.extend(buy)

            user_actions = UserAction.objects.filter(
                Q(token__collection__network__name__icontains=network) | Q(token__isnull=True),
                whom_follow__username=address,
                is_viewed=False,
            ).order_by("-date")[:end]
            activities.extend(user_actions)

            bit = BidsHistory.objects.filter(
                user__username=address,
                token__collection__network__name__icontains=network,
            ).order_by("-date")[:end]
            activities.extend(bit)

        quick_sort(activities)
        response_data = ActivitySerializer(activities, many=True).data[start:end]
        return Response(response_data, status=status.HTTP_200_OK)


class FollowingActivityView(APIView):
    """
    View for get user following activities and filter by types
    """

    @swagger_auto_schema(
        operation_description="get user activity",
        manual_parameters=[
            openapi.Parameter("network", openapi.IN_QUERY, type=openapi.TYPE_STRING),
            openapi.Parameter("type", openapi.IN_QUERY, type=openapi.TYPE_STRING),
            openapi.Parameter("page", openapi.IN_QUERY, type=openapi.TYPE_NUMBER),
        ],
    )
    def get(self, request, address):
        network = request.query_params.get('network', config.DEFAULT_NETWORK)
        types = request.query_params.get("type")
        page = int(request.query_params.get("page"))

        start, end = get_page_slice(page)

        token_transfer_methods = {
            "purchase": "Buy",
            "sale": "Buy",
            "transfer": "Transfer",
            "list": "Listing",
        }
        action_methods = {
            "like": "like",
            "follow": "follow",
        }
        token_methods = {
            "mint": "Mint",
            "burn": "Burn",
        }
        bids_methods = {
            "bids": "Bet",
        }

        activities = list()

        following_ids = UserAction.objects.filter(
            Q(token__collection__network__name__icontains=network) | Q(token__isnull=True),
            method="follow",
            user__username=address,
        ).values_list("whom_follow_id", flat=True)

        if types:
            for param, method in token_transfer_methods.items():
                if param in types:
                    items = TokenHistory.objects.filter(
                        Q(new_owner__id__in=following_ids)
                        | Q(old_owner__id__in=following_ids),
                        token__collection__network__name__icontains=network,
                        method=method,
                    ).order_by("-date")[:end]
                    activities.extend(items)
            for param, method in action_methods.items():
                if param in types:
                    items = UserAction.objects.filter(
                        Q(token__collection__network__name__icontains=network) | Q(token__isnull=True),
                        Q(user__id__in=following_ids)
                        | Q(whom_follow__id__in=following_ids),
                        method=method,
                    ).order_by("-date")[:end]
                    activities.extend(items)
            for param, method in token_methods.items():
                if param in types:
                    items = TokenHistory.objects.filter(
                        Q(new_owner__id__in=following_ids),
                        method=method,
                    ).order_by("-date")[:end]
                    activities.extend(items)
            for param, method in bids_methods.items():
                if param in types:
                    items = BidsHistory.objects.filter(
                        user__id__in=following_ids,
                        method=method,
                        token__collection__network__name__icontains=network,
                    ).order_by("-date")[:end]
                    activities.extend(items)

        else:
            actions = UserAction.objects.filter(
                Q(user__id__in=following_ids) | Q(whom_follow__id__in=following_ids),
                Q(token__collection__network__name__icontains=network) | Q(token__isnull=True),
            ).order_by("-date")[:end]
            activities.extend(actions)
            history = (
                TokenHistory.objects.filter(
                    Q(new_owner__id__in=following_ids)
                    | Q(old_owner__id__in=following_ids),
                    token__collection__network__name__icontains=network,
                )
                #.exclude(Q(method="Burn") | Q(method="Transfer"))
                .exclude(method="Burn")
                .order_by("-date")[:end]
            )
            activities.extend(history)
            bit = BidsHistory.objects.filter(
                user__id__in=following_ids,
                token__collection__network__name__icontains=network,
            ).order_by("-date")[:end]
            activities.extend(bit)

        quick_sort(activities)
        response_data = ActivitySerializer(activities, many=True).data[start:end]
        return Response(response_data, status=status.HTTP_200_OK)


class GetBestDealView(APIView):
    @swagger_auto_schema(
        operation_description="get top users",
        manual_parameters=[
            openapi.Parameter("network", openapi.IN_QUERY, type=openapi.TYPE_STRING),
            openapi.Parameter(
                "type", 
                openapi.IN_QUERY,
                required=True,
                type=openapi.TYPE_STRING, 
                description="seller, buyer, follows",
            ),
            openapi.Parameter(
                "sort_period", 
                openapi.IN_QUERY,
                required=True,
                type=openapi.TYPE_STRING, 
                description="day, week, month",
            ),
        ],
    )
    def get(self, request):
        type_ = request.query_params.get("type")                # seller, buyer, follows
        sort_period = request.query_params.get("sort_period")   # day, week, month
        network_name = request.query_params.get("network", config.DEFAULT_NETWORK)
        network = Network.objects.get(name__icontains=network_name)

        top_users = get_top_users(type_, sort_period, network)
        response_data = UserStatSerializer(top_users, many=True, context={
            "status": type_, 
            "time_range": sort_period,
            "network": network,
        }).data 

        return Response(response_data, status=status.HTTP_200_OK)


class GetPriceHistory(APIView):
    '''
    View for get price history of token id.
    '''
    permission_classes = [IsAuthenticatedOrReadOnly]
    @swagger_auto_schema(
        operation_description="get price history",
        manual_parameters=[
            openapi.Parameter(
                "period", 
                openapi.IN_QUERY,
                type=openapi.TYPE_STRING,
                description="day, week, month, year",
            ),
        ],
    )
    def get(self, request, id):
        period = request.query_params.get('period')
        periods = get_periods('day', 'week', 'month', 'year')

        try:
            token = Token.objects.committed().get(id=id)
        except Token.DoesNotExist:
            return Response('token not found', status=status.HTTP_401_UNAUTHORIZED)

        # TODO: REFACTOR THIS SHIT
        history = TokenHistory.objects.filter(token=token).filter(date__gte=periods[period])
        Period = namedtuple('Period', ['func', 'range', 'delta'])
        filter_periods = {
            'day': Period(TruncHour, 24, 'hours'),
            'week': Period(TruncDay, 7, 'days'),
            'month': Period(TruncDay, 30, 'days'),
            'year': Period(TruncMonth, 12, 'months'),
        }
        filter_period = filter_periods[period]
        listing_history = TokenHistory.objects.filter(token=token).filter(date__gte=periods[period]).annotate(
            **{period: filter_period.func('date')}
        ).values(period).annotate(avg_price=Avg('price')).values(period, 'avg_price')

        listing_history = {h.get(period): h.get('avg_price') for h in listing_history}
        date_list = [
            periods[period] + timedelta(days=1) + relativedelta(**{filter_period.delta: days_count})
            for days_count in range(filter_period.range)
        ]
        last_value = None
        if not listing_history.keys() or (list(listing_history.keys())[0] != periods[period] + timedelta(days=1)):
            listing = TokenHistory.objects.filter(token=token).filter(date__lte=periods[period]).annotate(
                **{period: filter_period.func('date')}
            ).values(period).annotate(avg_price=Avg('price')).values(period, 'avg_price')
            if listing:
                last_value = listing[len(listing)-1].get('avg_price')

        chart_response = list()
        date_replace = {
            'minute': 0,
            'second': 0,
            'microsecond': 0,
        }
        if period != 'day':
            date_replace['hour'] = 0
        for date in date_list:
            date = date.replace(**date_replace)
            avg_price = listing_history.get(date)
            if avg_price is None:
                avg_price = last_value
            else:
                last_value = avg_price
            chart_response.append({'date': date, 'avg_price': avg_price})

        return Response(chart_response, status=status.HTTP_200_OK)
<|MERGE_RESOLUTION|>--- conflicted
+++ resolved
@@ -113,15 +113,12 @@
             ).order_by("-date")
 
         quick_sort(activities)
-<<<<<<< HEAD
-        response_data = ActivitySerializer(activities, many=True).data[start:end]
-=======
-        items = get_activity_response(activities)[start:end]
-        response_data = {'total_items': total_items, 'items': items}
-        response_data = get_activity_response(activities)[start:end]
->>>>>>> 3d0340b8
+        items = ActivitySerializer(activities, many=True).data
+        total_items = len(items)
+        response_data = {'total_items': total_items, 'items': items[start:end]}
         return Response(response_data, status=status.HTTP_200_OK)
 
+      
 class NotificationActivityView(APIView):
     """
     View for get user notifications
