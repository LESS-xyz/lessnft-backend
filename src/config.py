
import os
import yaml
from dataclasses import dataclass, field
from enum import Enum
from typing import List, Optional
from marshmallow_dataclass import class_schema

@dataclass
class Network:
    name: str
    needs_middleware: bool
    native_symbol: str
    endpoint: str
    fabric721_address: str
    fabric1155_address: str
    exchange_address: str
    network_type: str

@dataclass
class Config:
    EMAIL_HOST: str
    MAIL: str
    HOST_USER: str
    HOST_PASSWORD: str
    EMAIL_PORT: int
    EMAIL_USE_TLS: bool
    ALLOWED_HOSTS: list
    SECRET_KEY: str
    DEBUG: bool

    IPFS_CLIENT: str
    SCANNER_SLEEP: int 
    ORACLE_ADDRESS: str
    
    @dataclass
    class SortStatus:
        recent: str
        cheapest: str
        highest: str

    @dataclass
    class SearchType:
        items: str
        users: str
        collections: str

    @dataclass
    class UsdRate:
        coin_node: str
        symbol: str
        name: str
        image: str
        address: str
        decimal: int
        network: int
        fee_discount: int
    
    @dataclass
    class MasterUser:
        address: str
        network: int 
        commission: int
    
    @dataclass
    class Intervals:
        every: int
        period: str
    
    @dataclass
    class PeriodicTasks:
        name: str
        task: str
        interval: int
        enabled: bool

    SORT_STATUSES: SortStatus

    SEARCH_TYPES: SearchType

    SIGNER_ADDRESS: str
    CAPTCHA_SECRET: Optional[str]
    CAPTCHA_URL: Optional[str]
    PRIV_KEY: str

    DEFAULT_NETWORK : Optional[str]
    TX_TRACKER_TIMEOUT: int
<<<<<<< HEAD
=======

    HOLDERS_CHECK_CHAIN_LENGTH: int
    HOLDERS_CHECK_COMMITMENT_LENGTH: int
    HOLDERS_CHECK_TIMEOUT: int
    REDIS_EXPIRATION_TIME: int
    CLEAR_TOKEN_TAG_NEW_TIME: int

>>>>>>> 410d7a8b
    API_URL: str

    RATES_CHECKER_TIMEOUT: int

    TITLE: str
    DESCRIPTION: str

    NETWORKS: List[Network]
    USD_RATES: List[UsdRate]
    MASTER_USER: MasterUser

    INTERVALS: List[Intervals]
    PERIODIC_TASKS: List[PeriodicTasks]
    DEFAULT_COMMISSION: Optional[int]

    REDIS_HOST: str
    REDIS_PORT: int


with open(os.path.dirname(__file__) + '/../config.yaml') as f:
    config_data = yaml.safe_load(f)

config: Config = class_schema(Config)().load(config_data)<|MERGE_RESOLUTION|>--- conflicted
+++ resolved
@@ -85,16 +85,10 @@
 
     DEFAULT_NETWORK : Optional[str]
     TX_TRACKER_TIMEOUT: int
-<<<<<<< HEAD
-=======
 
-    HOLDERS_CHECK_CHAIN_LENGTH: int
-    HOLDERS_CHECK_COMMITMENT_LENGTH: int
-    HOLDERS_CHECK_TIMEOUT: int
     REDIS_EXPIRATION_TIME: int
     CLEAR_TOKEN_TAG_NEW_TIME: int
 
->>>>>>> 410d7a8b
     API_URL: str
 
     RATES_CHECKER_TIMEOUT: int
