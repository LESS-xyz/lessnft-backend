import logging
import random
from decimal import Decimal
from datetime import timedelta

from src.accounts.models import AdvUser
from src.activity.models import BidsHistory, TokenHistory, UserAction
from src.consts import APPROVE_GAS_LIMIT
from src.networks.models import Network
from src.rates.api import calculate_amount
from src.rates.models import UsdRate
from src.services.search import Search
from src.settings import config
from src.store.api import check_captcha, get_email_connection, validate_bid
from src.store.models import (
    Bid, 
    Collection, 
    Ownership, 
    Status, 
    Tags, 
    Token,
    TransactionTracker,
    ViewsTracker,
)
from src.store.serializers import (
    BetSerializer, 
    BidSerializer,
   CollectionMetadataSerializer,
   CollectionSerializer,
   CollectionSlimSerializer,
   HotCollectionSerializer,
   TokenFullSerializer, TokenPatchSerializer,
   TokenSerializer,
)
from src.store.services.ipfs import create_ipfs, send_to_ipfs
from src.utilities import get_page_slice, sign_message, PaginateMixin
from django.core.exceptions import ObjectDoesNotExist
from django.core.mail import send_mail
from django.db.models import Count, Q, Sum
from django.utils import timezone
from drf_yasg import openapi
from drf_yasg.utils import swagger_auto_schema
from rest_framework import status
from rest_framework.decorators import api_view, permission_classes
from rest_framework.permissions import (
    IsAuthenticated,
    IsAuthenticatedOrReadOnly,
)
from rest_framework.response import Response
from rest_framework.views import APIView


transfer_tx = openapi.Response(
    description='Response with prepared transfer tx',
    schema=openapi.Schema(
        type=openapi.TYPE_OBJECT,
        properties={
            'tx': openapi.Schema(type=openapi.TYPE_STRING),
        }
    )
)


create_response = openapi.Response(
    description='Response with created token',
    schema=openapi.Schema(
        type=openapi.TYPE_OBJECT,
        properties={
            'id': openapi.Schema(type=openapi.TYPE_NUMBER),
            'total_supply': openapi.Schema(type=openapi.TYPE_NUMBER),
            'available': openapi.Schema(type=openapi.TYPE_NUMBER),
            'price': openapi.Schema(type=openapi.TYPE_NUMBER),
            'USD_price': openapi.Schema(type=openapi.TYPE_NUMBER),
            'owner': openapi.Schema(type=openapi.TYPE_STRING),
            'creator': openapi.Schema(type=openapi.TYPE_STRING),
            'collection': openapi.Schema(type=openapi.TYPE_STRING),
            'standart': openapi.Schema(type=openapi.TYPE_STRING),
            'details': openapi.Schema(type=openapi.TYPE_OBJECT),
        }
    )
)

buy_token_response = openapi.Response(
    description='Response with buyed token',
    schema=openapi.Schema(
        type=openapi.TYPE_OBJECT,
        properties={
            'initial_tx': openapi.Schema(type=openapi.TYPE_OBJECT),
            'nonce': openapi.Schema(type=openapi.TYPE_NUMBER),
            'gasPrice': openapi.Schema(type=openapi.TYPE_NUMBER),
            'gas': openapi.Schema(type=openapi.TYPE_NUMBER),
            'to': openapi.Schema(type=openapi.TYPE_STRING),
            'value': openapi.Schema(type=openapi.TYPE_NUMBER),
            'data': openapi.Schema(type=openapi.TYPE_OBJECT),
            'id_order': openapi.Schema(type=openapi.TYPE_STRING),
            'whoIsSelling': openapi.Schema(type=openapi.TYPE_STRING),
            'tokenToBuy': openapi.Schema(type=openapi.TYPE_OBJECT),
            'tokenAddress': openapi.Schema(type=openapi.TYPE_STRING),
            'id': openapi.Schema(type=openapi.TYPE_NUMBER),
            'amount': openapi.Schema(type=openapi.TYPE_NUMBER),
            'tokenToSell': openapi.Schema(type=openapi.TYPE_OBJECT),
            'tokenAddress': openapi.Schema(type=openapi.TYPE_STRING),
            'id': openapi.Schema(type=openapi.TYPE_NUMBER),
            'feeAddresses': openapi.Schema(type=openapi.TYPE_ARRAY, items=openapi.Items(type=openapi.TYPE_STRING)),
            'feeAmount': openapi.Schema(type=openapi.TYPE_ARRAY, items=openapi.Items(type=openapi.TYPE_NUMBER)),
            'signature': openapi.Schema(type=openapi.TYPE_STRING),
        }
    )
)

not_found_response = 'user not found'

class SearchView(APIView):
    '''
    View for search items in shop.
    searching has simple 'contains' logic.
    '''
    @swagger_auto_schema(
        operation_description="get search pattern",
        manual_parameters=[
            openapi.Parameter(
                "sort",
                openapi.IN_QUERY,
                type=openapi.TYPE_STRING,
                description="Search by: items, users, collections",
            ),
            # openapi.Parameter("tags", openapi.IN_QUERY, type=openapi.TYPE_ARRAY),
            openapi.Parameter("is_verified", openapi.IN_QUERY, type=openapi.TYPE_BOOLEAN),
            openapi.Parameter("max_price", openapi.IN_QUERY, type=openapi.TYPE_NUMBER),
            openapi.Parameter(
                "order_by",
                openapi.IN_QUERY,
                type=openapi.TYPE_STRING,
                description="For tokens: date, price, likes. \n For users: created, followers, tokens_created",
            ),
            openapi.Parameter("on_sale", openapi.IN_QUERY, type=openapi.TYPE_BOOLEAN),
            openapi.Parameter("currency", openapi.IN_QUERY, type=openapi.TYPE_STRING),
            openapi.Parameter("page", openapi.IN_QUERY, type=openapi.TYPE_NUMBER),
            openapi.Parameter("network", openapi.IN_QUERY, type=openapi.TYPE_STRING),
            openapi.Parameter("creator", openapi.IN_QUERY, type=openapi.TYPE_STRING),
            openapi.Parameter("text", openapi.IN_QUERY, type=openapi.TYPE_STRING),
            openapi.Parameter("owner", openapi.IN_QUERY, type=openapi.TYPE_STRING),
        ],
        responses={200: TokenSerializer(many=True)},
    )
    def get(self, request):
        # TODO: try use PaginateMixin
        params = request.query_params
        sort = params.get('type', 'items')

        sort_type = getattr(config.SEARCH_TYPES, sort)
        token_count, search_result = getattr(Search(), f"{sort_type}_search")(
            user=request.user, 
            **params,
        )
        response_data = {"total_tokens": token_count, "items": search_result}

        return Response(response_data, status=status.HTTP_200_OK)


class CreateView(APIView):
    '''
    View for create token transaction.
    '''
    permission_classes = [IsAuthenticated]
    @swagger_auto_schema(
        operation_description="token_creation",
        request_body=openapi.Schema(
            type=openapi.TYPE_OBJECT,
            properties={
                'name': openapi.Schema(type=openapi.TYPE_STRING),
                'standart': openapi.Schema(type=openapi.TYPE_STRING),
                'total_supply': openapi.Schema(type=openapi.TYPE_NUMBER),
                'currency': openapi.Schema(type=openapi.TYPE_STRING),
                'description': openapi.Schema(type=openapi.TYPE_STRING),
                'price': openapi.Schema(type=openapi.TYPE_NUMBER),
                'minimal_bid': openapi.Schema(type=openapi.TYPE_NUMBER),
                'creator_royalty': openapi.Schema(type=openapi.TYPE_NUMBER),
                'collection': openapi.Schema(type=openapi.TYPE_NUMBER),
                'details': openapi.Schema(type=openapi.TYPE_OBJECT),
                'selling': openapi.Schema(type=openapi.TYPE_STRING),
                'start_auction': openapi.Schema(type=openapi.FORMAT_DATETIME),
                'end_auction': openapi.Schema(type=openapi.FORMAT_DATETIME),
                'digital_key': openapi.Schema(type=openapi.TYPE_STRING),
                
                'media': openapi.Schema(type=openapi.TYPE_STRING, format=openapi.FORMAT_BINARY),
                'cover': openapi.Schema(type=openapi.TYPE_STRING, format=openapi.FORMAT_BINARY),
                'format': openapi.Schema(type=openapi.TYPE_STRING),
            }),
        responses={200: create_response, 404: 'Collection not found'},
    )
    def post(self, request):
        request_data = request.data
        standart = request_data.get('standart')
        creator = request.user
        token_collection_id = request_data.get('collection')
        
        try:
            token_collection = Collection.objects.committed().get_by_short_url(token_collection_id)
        except:
            return Response({'error': 'Collection not found'}, status=status.HTTP_404_NOT_FOUND)

        if standart != token_collection.standart:
            return Response({'standart': 'collections type mismatch'}, status=status.HTTP_400_BAD_REQUEST)

        if Token.objects.filter(collection__network=token_collection.network).filter(name=request_data.get('name')):
            return Response({'name': 'name already used'}, status=status.HTTP_400_BAD_REQUEST)

        ipfs = create_ipfs(request)
        if standart == 'ERC721':
            signature = sign_message(
                ['address', 'string'],
                [token_collection.network.wrap_in_checksum(token_collection.ethereum_address), ipfs]
            )
            amount = 1
        else:
            amount = request_data.get('total_supply')
            signature = sign_message(
                ['address', 'string', 'uint256'],
                [token_collection.network.wrap_in_checksum(token_collection.ethereum_address), ipfs, int(amount)]
            )

        initial_tx = token_collection.create_token(creator, ipfs, signature, amount)
        token = Token()
        token.save_in_db(request, ipfs)

        tag, _ = Tags.objects.get_or_create(name='New')
        token.tags.add(tag)
        token.save()

        response_data = {'initial_tx': initial_tx, 'token': TokenSerializer(token).data}
        return Response(response_data, status=status.HTTP_200_OK)


class CreateCollectionView(APIView):
    '''
    View for create collection transaction..
    '''
    permission_classes = [IsAuthenticated]
    @swagger_auto_schema(
        operation_description="collection_creation",
        manual_parameters=[
            openapi.Parameter("network", openapi.IN_QUERY, type=openapi.TYPE_STRING),
        ],
        request_body=openapi.Schema(
            type=openapi.TYPE_OBJECT,
            properties={
                'name': openapi.Schema(type=openapi.TYPE_STRING),
                'standart': openapi.Schema(type=openapi.TYPE_STRING),
                'avatar': openapi.Schema(type=openapi.TYPE_STRING, format=openapi.FORMAT_BINARY),
                'symbol': openapi.Schema(type=openapi.TYPE_STRING),
                'description': openapi.Schema(type=openapi.TYPE_STRING),
                'short_url': openapi.Schema(type=openapi.TYPE_STRING),
            },
            required=['name', 'creator', 'avatar', 'symbol', 'standart'],
        ),
    )
    def post(self, request):
        name = request.data.get('name')
        symbol = request.data.get('symbol')
        short_url = request.data.get('short_url')
        standart = request.data.get('standart')
        network = request.query_params.get('network', config.DEFAULT_NETWORK)
        logging.info(network)
        owner = request.user

        is_unique, response = Collection.collection_is_unique(name, symbol, short_url, network)
        if not is_unique:
            return response

        if standart not in ["ERC721", "ERC1155"]:
            return Response('invalid collection type', status=status.HTTP_400_BAD_REQUEST)

        network = Network.objects.filter(name__icontains=network)
        logging.info(network.first().name)
        if not network:
            return Response('invalid network name', status=status.HTTP_404_NOT_FOUND)

        initial_tx = Collection.create_contract(name, symbol, standart, owner, network.first())

        collection = Collection()

        media = request.FILES.get('avatar')
        logging.info(media)
        if media:
            ipfs = send_to_ipfs(media)
        else:
            ipfs = None
        logging.info(ipfs)
        collection.save_in_db(request, ipfs)
        response_data = {'initial_tx': initial_tx, 'collection': CollectionSlimSerializer(collection).data}
        return Response(response_data, status=status.HTTP_200_OK)


class GetLikedView(APIView):
    '''
    View for getting all items liked by address
    '''
    @swagger_auto_schema(
        operation_description="get tokens liked by address",
        responses={200: TokenSerializer(many=True), 404: not_found_response},
        manual_parameters=[
            openapi.Parameter("network", openapi.IN_QUERY, type=openapi.TYPE_STRING),
            openapi.Parameter("page", openapi.IN_QUERY, type=openapi.TYPE_NUMBER),
        ],
    )

    def get(self, request, user_id):
        network = request.query_params.get('network', config.DEFAULT_NETWORK)
        try:
            user = AdvUser.objects.get_by_custom_url(user_id)
        except ObjectDoesNotExist:
            return Response({'error': not_found_response}, status=status.HTTP_404_NOT_FOUND)

        # get users associated with the model UserAction
        ids = user.followers.all().values_list('user')
        
        # get tokens that users like
        tokens_action = UserAction.objects.filter(method='like', user__in=ids).order_by('-date')
        
        tokens = [action.token for action in tokens_action]
        if network:
            tokens = [token for token in tokens if network.lower() in token.collection.network.name.lower()]

        tokens = TokenSerializer(tokens, many=True, context={"user": request.user}).data
        return Response(self.paginate(request, tokens), status=status.HTTP_200_OK)


class GetView(APIView):
    '''
    View for get token info.
    '''
    permission_classes = [IsAuthenticatedOrReadOnly]
    @swagger_auto_schema(
        operation_description="get token info",
        responses={200: TokenFullSerializer, 404: "token not found"},
    )
    def get(self, request, id):
        try:
            token = Token.objects.committed().get(id=id)
        except ObjectDoesNotExist:
            return Response({'token not found'}, status=status.HTTP_404_NOT_FOUND)

        if request.user:
            ViewsTracker.objects.get_or_create(token=token, user_id=request.user.id)

        response_data = TokenFullSerializer(token, context={"user": request.user}).data
        return Response(response_data, status=status.HTTP_200_OK)

    @swagger_auto_schema(
        operation_description="update owned token info",
        request_body=openapi.Schema(
            type=openapi.TYPE_OBJECT,
            properties={
                'selling': openapi.Schema(type=openapi.TYPE_BOOLEAN),
                'minimal_bid': openapi.Schema(type=openapi.TYPE_NUMBER),
                'price': openapi.Schema(type=openapi.TYPE_NUMBER),
                'currency': openapi.Schema(type=openapi.TYPE_STRING),
                'start_auction': openapi.Schema(type=openapi.FORMAT_DATETIME),
                'end_auction': openapi.Schema(type=openapi.FORMAT_DATETIME),
            },
        ),
        responses={200: TokenFullSerializer, 404: "token not found", 400: "this token doesn't belong to you"},
    )
    def patch(self, request, id):
        request_data = request.data.copy()
        user = request.user

        try:
            token = Token.objects.committed().get(id=id)
        except ObjectDoesNotExist:
            return Response({'error: token not found'}, status=status.HTTP_404_NOT_FOUND)
        
        is_valid, response = token.is_valid(user)
        if not is_valid:
            return response
        price = request_data.get('price', None)
        minimal_bid = request_data.get('minimal_bid', None)
        start_auction = request_data.get('start_auction')
        end_auction = request_data.get('end_auction')
        selling = request_data.get('selling', True)
        currency = request_data.get('currency')

        if price: # instance sale
            request_data.pop('price', None)
            price = Decimal(str(price))
        elif currency != f'w{token.collection.network.native_symbol}'.lower(): # auction sale
            return Response({"error": "Invalid currency"}, status=status.HTTP_400_BAD_REQUEST)

        request_data['currency_price'] = price 
        if minimal_bid:
            request_data.pop('minimal_bid')
            minimal_bid = Decimal(str(minimal_bid))
        request_data['currency_minimal_bid'] = minimal_bid
        
        currency = UsdRate.objects.filter(name=currency, network=token.collection.network).first()
        if not currency:
            return Response({"error": "Currency not found"}, status=status.HTTP_404_NOT_FOUND)

        if token.standart == "ERC721":
            old_price = token.currency_price
            amount = 1

            request_data['start_auction'] = start_auction
            request_data['end_auction'] = end_auction
            serializer = TokenPatchSerializer(token, data=request_data, partial=True)

            logging.info(f"PatchSerializer valid - {serializer.is_valid()}")
            if serializer.is_valid():
                serializer.save()
        else:
            ownership = Ownership.objects.get(owner=user, token=token)
            old_price = ownership.currency_price
            amount = ownership.quantity
            ownership.selling = selling
            ownership.currency = currency
            ownership.currency_price = price
            ownership.currency_minimal_bid = minimal_bid
            ownership.full_clean()
            ownership.save()

        # add changes to listing
        if price != old_price:
            TokenHistory.objects.create(
                token=token,
                old_owner=user,
                currency=currency,
                amount=amount,
                price=price,
                method='Listing',
            )

        response_data = TokenFullSerializer(token, context={"user": request.user}).data
        return Response(response_data, status=status.HTTP_200_OK)


class TokenBurnView(APIView):
    '''
    View for burn token.
    '''
    permission_classes = [IsAuthenticated]

    @swagger_auto_schema(
        operation_description="token burn",
        request_body=openapi.Schema(
            type=openapi.TYPE_OBJECT,
            properties={
                'amount': openapi.Schema(type=openapi.TYPE_NUMBER),
            }),
        responses={200: transfer_tx, 404: 'token does not exist'},
    )
    def post(self, request, token_id):
        user = request.user
        try:
            token = Token.objects.committed().get(id=token_id)
        except ObjectDoesNotExist:
            return Response({'token does not exist'}, status=status.HTTP_404_NOT_FOUND)
        amount = request.data.get("amount")
        is_valid, res = token.is_valid(user=user)
        if not is_valid:
            return res
        return Response({'initial_tx': token.burn(user, amount)}, status=status.HTTP_200_OK)


class GetHotView(APIView, PaginateMixin):
    '''
    View for getting hot items
    '''

    @swagger_auto_schema(
        operation_description="get hot tokens",
        responses={200: TokenFullSerializer(many=True), 404: 'Token not found'},
        manual_parameters=[
            openapi.Parameter('sort', openapi.IN_QUERY, type=openapi.TYPE_STRING),
            openapi.Parameter('tag', openapi.IN_QUERY, type=openapi.TYPE_STRING),
        ],
    )
    def get(self, request):
        sort = request.query_params.get('sort', 'recent')
        tag = request.query_params.get('tag')
        network = request.query_params.get('network', config.DEFAULT_NETWORK)
        order = getattr(config.SORT_STATUSES, sort)
        tokens = Token.objects.committed().network(network)
        if tag:
            tokens = tokens.filter(tags__name__contains=tag).order_by(order)
        else:
            tokens = tokens.order_by(order)
        if sort in ('cheapest', 'highest'):
            tokens = tokens.exclude(price=None).exclude(selling=False)
        tokens = TokenFullSerializer(tokens, context={"user": request.user}, many=True).data
        return Response(self.paginate(request, tokens), status=status.HTTP_200_OK)


class GetHotCollectionsView(APIView):
    '''
    View for getting hot collections
    '''

    @swagger_auto_schema(
        operation_description="get hot collections",
        manual_parameters=[
            openapi.Parameter('network', openapi.IN_QUERY, type=openapi.TYPE_STRING),
        ],
        responses={200: HotCollectionSerializer(many=True)},
    )
    def get(self, request):
        network = request.query_params.get('network', config.DEFAULT_NETWORK)
        collections = Collection.objects.committed().hot_collections(network).order_by('-id')[:5]
        response_data = HotCollectionSerializer(collections, many=True).data
        return Response(response_data, status=status.HTTP_200_OK)


class GetCollectionView(APIView):
    '''
    View for get collection info in shop.
    '''
    @swagger_auto_schema(
        operation_description="get collection info",
        manual_parameters=[
            openapi.Parameter('network', openapi.IN_QUERY, type=openapi.TYPE_STRING),
            openapi.Parameter('page', openapi.IN_QUERY, type=openapi.TYPE_NUMBER),
        ],
        responses={200: CollectionSerializer, 400: 'collection not found'},
    )

    def get(self, request, param):
        page = request.query_params.get('page', 1)
        try:
            collection = Collection.objects.committed().get_by_short_url(param)
        except ObjectDoesNotExist:
            return Response({'error': 'collection not found'}, status=status.HTTP_404_NOT_FOUND)


        attribute_dict = dict(request.query_params)
        attribute_dict.pop('network', None)
        attribute_dict.pop('page', None)
        '''
        Creating a dict of token attributes from query parameters in url, i.e.:
        {hair: [black, red, blone]
        eyes: [red, blue, brown]
        height: [tall, short]}
        '''
        tokens = Token.objects.committed().filter(collection=collection)
        if attribute_dict:
            #iterating through both atributes and values in a dict to dynamically 
            #filter tokens with required attribute values in their details
            for attribute_ , value in attribute_dict.items():
                attribute_filter = {f"details__{attribute_}__in": value}
                tokens = tokens.filter(**attribute_filter)

        # Serializing the list of filtered tokens
        start, end = get_page_slice(page, len(tokens), items_per_page=5)
        tokens_count = len(tokens)
        response_data = CollectionSerializer(collection, context={"tokens": tokens[start:end], "tokens_count": tokens_count}).data
        return Response(response_data, status=status.HTTP_200_OK)


class TransferOwned(APIView):
    '''
    View for tansfering token owned by user.
    '''
    permission_classes = [IsAuthenticated]
    @swagger_auto_schema(
        operation_description="transfer_owned",
        request_body=openapi.Schema(
            type=openapi.TYPE_OBJECT,
            properties={
                'address': openapi.Schema(type=openapi.TYPE_STRING),
                'amount': openapi.Schema(type=openapi.TYPE_NUMBER)
            }),
        responses={
            200: transfer_tx, 
            400: "you can not transfer tokens that don't belong to you", 
            404: 'token not found',
        },
    )
    def post(self, request, token):
        address = request.data.get("address")
        amount = request.data.get("amount")
        user = request.user
        try:
            transferring_token = Token.objects.get(id=token)
        except ObjectDoesNotExist:
            return Response({'error': 'token not found'}, status=status.HTTP_404_NOT_FOUND)


        is_valid, response = transferring_token.is_valid(user=user)
        if not is_valid:
            return response

        initial_tx = transferring_token.transfer(user, address, amount)
        return Response({"initial_tx": initial_tx}, status=status.HTTP_200_OK)


class BuyTokenView(APIView):
    '''
    view to buy a token
    '''
    permission_classes = [IsAuthenticated]
    @swagger_auto_schema(
        operation_description="buy_token",
        request_body=openapi.Schema(
            type=openapi.TYPE_OBJECT,
            properties={
                'id': openapi.Schema(type=openapi.TYPE_NUMBER),
                'tokenAmount': openapi.Schema(type=openapi.TYPE_NUMBER),
                'sellerId': openapi.Schema(type=openapi.TYPE_STRING),
            }),
        responses={200:buy_token_response, 400:"you cant buy token", 404:"token with given id was not found"}
    )
    def post(self, request):
        buyer = request.user
        seller_id = request.data.get('sellerId')
        token_id = request.data.get('id')
        token_amount = request.data.get('tokenAmount')

        if token_id is None:
            return Response({"error": "invalid token_id"}, status=status.HTTP_400_BAD_REQUEST)
        if token_amount is None:
            return Response({"error": "invalid token_amount"}, status=status.HTTP_400_BAD_REQUEST)

        token_id = int(token_id)
        token_amount = int(token_amount)
        try:
            tradable_token = Token.objects.get(id=token_id)
        except ObjectDoesNotExist:
            Response({"error": "token with given id was not found"}, status=status.HTTP_404_NOT_FOUND)

        is_valid, response = tradable_token.is_valid_for_buy(token_amount, seller_id)
        if not is_valid:
            return response

        buyer = request.user
        try:
            if seller_id:
                seller = AdvUser.objects.get_by_custom_url(seller_id)
                ownership = Ownership.objects.filter(token__id=token_id, owner=seller).filter(selling=True)
                if not ownership:
                    return Response({'error': 'user is not owner or token is not on sell'}, status=status.HTTP_404_NOT_FOUND)
            else:
                seller = None
        except ObjectDoesNotExist:
            return Response({'error': 'user not found'}, status=status.HTTP_404_NOT_FOUND)

        buy = tradable_token.buy_token(token_amount, buyer, seller)
        return Response({'initial_tx': buy}, status=status.HTTP_200_OK)


@api_view(http_method_names=['GET'])
def get_tags(request):
    tag_list = [{"title": tag.name, "icon": tag.ipfs_icon} for tag in Tags.objects.all()]
    return Response({'tags': tag_list}, status=status.HTTP_200_OK)


class MakeBid(APIView):
    '''
    view for making bid on auction
    '''
    permission_classes = [IsAuthenticated]

    @swagger_auto_schema(
        operation_description="make_bid",
        request_body=openapi.Schema(
            type=openapi.TYPE_OBJECT,
            properties={
                'token_id': openapi.Schema(type=openapi.TYPE_NUMBER),
                'amount': openapi.Schema(type=openapi.TYPE_NUMBER),
                'quantity': openapi.Schema(type=openapi.TYPE_NUMBER)
            }),
        responses={
            400: "you cant buy token", 
            400: "You cannot bet on native currencies",
            404: "token not found",
        }
    )

    def post(self, request):
        request_data = request.data
        token_id = request_data.get('token_id')
        amount = Decimal(str(request_data.get('amount')))
        quantity = int(request_data.get('quantity'))
        try:
            token = Token.objects.get(id=token_id)
<<<<<<< HEAD
        except:
            return Response(
                {'error': 'Token not found'},
                status=status.HTTP_404_NOT_FOUND,
            )

=======
        except ObjectDoesNotExist:
            return Response({'error': 'token not found'}, status=status.HTTP_404_NOT_FOUND)
>>>>>>> e65818fc
        user = request.user

        network = token.collection.network
        currency = UsdRate.objects.filter(
            name=f"w{network.native_symbol}".lower(), 
            network=network,
        ).first()
        if not currency:
            return Response(
                {'error': 'Currency not found'},
                status=status.HTTP_404_NOT_FOUND,
            )

        #returns OK if valid, or error message
        result = validate_bid(user, token_id, amount, quantity)

        if result != 'OK':
            return Response({'error': result}, status=status.HTTP_400_BAD_REQUEST)

        #create new bid or update old one
        bid, created = Bid.objects.get_or_create(user=user, token=token)

        if not created and bid.amount >= amount:
            return Response({'error': 'you cannot lower your bid'}, status=status.HTTP_400_BAD_REQUEST)

        bid.amount = amount
        bid.quantity = quantity
        bid.full_clean()
        bid.save()


        #construct approve tx if not approved yet:
        allowance = network.contract_call(
            method_type='read',
            contract_type='token',
            address=currency.address,
            function_name='allowance',
            input_params=(
                token.collection.network.wrap_in_checksum(user.username),
                network.exchange_address
            ),
            input_type=('address', 'address'),
            output_types=('uint256',),
        )

        user_balance = network.contract_call(
            method_type='read', 
            contract_type='token',
            address=currency.address, 
            function_name='balanceOf',
            input_params=(network.wrap_in_checksum(user.username),),
            input_type=('address',),
            output_types=('uint256',),
        )

        amount, _ = calculate_amount(amount, currency.symbol)

        if allowance < amount * quantity:

            initial_tx = network.contract_call(
                method_type = 'write',
                contract_type='token',
                address=currency.address,

                gas_limit = APPROVE_GAS_LIMIT,
                nonce_username = user.username,
                tx_value = None,

                function_name= 'approve',
                input_params=(
                    network.wrap_in_checksum(network.exchange_address),
                    user_balance,
                ),
                input_type=('address', 'uint256')
            )

            return Response({'initial_tx': initial_tx}, status=status.HTTP_200_OK)

        bid.state = Status.COMMITTED
        bid.full_clean()
        bid.save()

        BidsHistory.objects.create(
            token=bid.token,
            user=bid.user,
            price=bid.amount,
            date=bid.created_at,
        )

        return Response({'bid created, allowance not needed'}, status=status.HTTP_200_OK)


@api_view(http_method_names=['GET'])
@permission_classes([IsAuthenticated])
def get_bids(request, token_id):
    #validating token and user
    try:
        token = Token.objects.committed().get(id=token_id)
    except ObjectDoesNotExist:
        return Response({'error': 'token not found'}, status=status.HTTP_404_NOT_FOUND)
    if token.is_auc_selling:
        return Response({'error': 'token is not set on auction'}, status=status.HTTP_400_BAD_REQUEST)
    user = request.user
    if token.owner != user:
        return Response({'error': 'you can get bids list only for owned tokens'}, status=status.HTTP_400_BAD_REQUEST)

    bids = Bid.objects.filter(token=token)

    response_data = BidSerializer(bids, many=True).data
    return Response(response_data, status=status.HTTP_200_OK)


class VerificateBetView(APIView):

    @swagger_auto_schema(
        operation_description="verificate bet",
        responses={200: BetSerializer, 404: 'token or bid not found'},
    )
    def get(self, request, token_id):
        try:
            token = Token.objects.get(id=token_id)
        except ObjectDoesNotExist:
            return Response({'error': 'token not found'}, status=status.HTTP_404_NOT_FOUND)
        bets = Bid.objects.filter(token=token).order_by('-amount')
        max_bet = bets.first()
        if not max_bet:
            return Response(
                    {'invalid_bet': None, 'valid_bet': None},
                    status=status.HTTP_200_OK)
            
        user = max_bet.user
        amount = max_bet.amount
        quantity = max_bet.quantity

        check_valid = validate_bid(user, token_id, amount, quantity)

        if check_valid == 'OK':
            logging.info('all ok!')
            return Response(BetSerializer(max_bet).data, status=status.HTTP_200_OK)
        else:
            logging.info('not ok(')
            max_bet.delete()
            logging.info(bets)
            for bet in bets:
                user = bet.user
                amount = bet.amount
                quantity = bet.quantity
                check_valid = validate_bid(user, token_id, amount, quantity)
                if check_valid == 'OK':
                    logging.info('again ok!')
                    return Response(
                        {
                            'invalid_bet': BetSerializer(max_bet).data,
                            'valid_bet': BetSerializer(bet).data,
                        }, 
                        status=status.HTTP_200_OK
                    )
                else:
                    bet.delete()
                    continue
            return Response(
                {'invalid_bet': BetSerializer(max_bet).data, 'valid_bet': None},
                status=status.HTTP_200_OK)


class AuctionEndView(APIView):
    permission_classes = [IsAuthenticated]

    @swagger_auto_schema(
        operation_description='end if auction and take the greatest bet',
        request_body=openapi.Schema(
            type=openapi.TYPE_OBJECT,
            properties={
                'token': openapi.Schema(type=openapi.TYPE_STRING)
            }),
        responses={200:buy_token_response, 400: 'cant sell token', 404: 'no active bids'}
    )
    def post(self, request, token_id):

        bet = Bid.objects.filter(token__id=token_id).order_by('-amount').first()
        if not bet:
            return Response({'error': 'no active bids'}, status=status.HTTP_NOT_FOUND_404)

        token = bet.token
        buyer = bet.user
        price = bet.amount * bet.token.currency.get_decimals

        seller = request.user
        if token.standart == 'ERC721':
            if seller != token.owner:
                return Response({'error': 'user is not owner or token is not on sell'}, status=status.HTTP_BAD_REQUEST_400)
        else:
            ownership = Ownership.objects.filter(
                token=token, 
                owner=seller, 
                selling=True, 
                currency_minimal_bid__isnull=False,
            ).first()
            if not ownership:
                return Response({'error': 'user is not owner or token is not on sell'}, status=status.HTTP_BAD_REQUEST_400)

        if token.standart == 'ERC721':
            token_amount = 0
        else:
            token_amount = min(bet.quantity, ownership.quantity)

        sell = token.buy_token(token_amount, buyer,seller=seller, price=price, auc=True)
        return Response({'initial_tx': sell}, status=status.HTTP_200_OK)


class ReportView(APIView):

    @swagger_auto_schema(
        operation_description='report page',
        request_body=openapi.Schema(
            type=openapi.TYPE_OBJECT,
            properties={
                'page': openapi.Schema(type=openapi.TYPE_STRING),
                'message': openapi.Schema(type=openapi.TYPE_STRING),
                'token': openapi.Schema(type=openapi.TYPE_STRING)
            }
        ),
        responses={200: 'your report sent to admin', 400: 'report not sent to admin'}
    )
    def post(self, request):
        '''
        view for report form
        '''
        request_data = request.data
        page = request_data.get('page')
        message = request_data.get('message')
        response = request_data.get('token')

        if config.CAPTCHA_SECRET:
            if not check_captcha(response):
                return Response('you are robot. go away, robot!', status=status.HTTP_400_BAD_REQUEST)

        connection = get_email_connection()
        text = """
                Page: {page}
                Message: {message}
                """.format(page=page, message=message)

        send_mail(
            'Report from digital dollar store',
            text,
            config.HOST_USER,
            [config.MAIL],
            connection=connection,
        )
        logging.info('message sent')

        return Response('OK', status=status.HTTP_200_OK)


class SetCoverView(APIView):
    permission_classes = [IsAuthenticated]

    @swagger_auto_schema(
        operation_description='set cover',
        request_body=openapi.Schema(
            type=openapi.TYPE_OBJECT,
            properties={
                'id': openapi.Schema(type=openapi.TYPE_NUMBER),
                'cover': openapi.Schema(type=openapi.TYPE_STRING, format=openapi.FORMAT_BINARY)
            }
        ),
        responses={200: 'OK', 400: 'error'}
    )
    def post(self, request):
        user = request.user
        collection_id = request.data.get('id')
        try:
            collection = Collection.objects.committed().get_by_short_url(collection_id)
        except ObjectDoesNotExist:
            return Response({'error': 'collection not found'}, status=status.HTTP_404_NOT_FOUND)
        if collection.creator != user:
            return Response({'error': 'you can set covers only for your collections'}, status=status.HTTP_400_BAD_REQUEST)
        media = request.FILES.get('cover')
        if media:
            ipfs = send_to_ipfs(media)
            collection.cover_ipfs = ipfs
            collection.save()
        return Response(collection.cover, status=status.HTTP_200_OK)


@api_view(http_method_names=['GET'])
def get_fee(request):
    currency_symbol = request.query_params.get('currency')
    try:
        currency = UsdRate.objects.get(symbol=currency_symbol)
    except ObjectDoesNotExist:
        return Response({'error': 'currency rate not found'}, status=status.HTTP_404_NOT_FOUND)
    
    return Response(currency.service_fee, status=status.HTTP_200_OK)


@swagger_auto_schema(
    methods=['get'], 
    manual_parameters=[openapi.Parameter("network", openapi.IN_QUERY, type=openapi.TYPE_STRING),], 
    responses={200: TokenSerializer, 404: "Tokens not found"},
)
@api_view(http_method_names=['GET'])
def get_random_token(request):
    network = request.query_params.get('network', config.DEFAULT_NETWORK)
    token_list = Token.objects.committed().network(network).filter(
        Q(owner__is_verificated=True) | Q(owners__is_verificated=True)
    )
    if not token_list.exists():
        return Response("Tokens not found", status=status.HTTP_404_NOT_FOUND)
    token = random.choice(token_list)
    response_data = TokenSerializer(token).data
    return Response(response_data, status=status.HTTP_200_OK)


@api_view(http_method_names=['GET'])
def get_favorites(request):
    network = request.query_params.get('network', config.DEFAULT_NETWORK)
    token_list = Token.objects.committed().network(network).filter(is_favorite=True).order_by("-updated_at")
    if not token_list.exists():
        return Response("Tokens not found", status=status.HTTP_404_NOT_FOUND)
    tokens = TokenFullSerializer(token_list, many=True, context={"user": request.user}).data
    response_data = [token for token in tokens if token.get("available")]
    return Response(response_data, status=status.HTTP_200_OK)


@api_view(http_method_names=['GET'])
def get_hot_bids(request):
    network = request.query_params.get('network', config.DEFAULT_NETWORK)
    bids = Bid.objects.filter(state=Status.COMMITTED).filter(
        token__collection__network__name__icontains=network
        ).distinct('token')[:6]
    if not bids.exists():
        return Response("No bids found", status=status.HTTP_404_NOT_FOUND)
    token_list = [bid.token for bid in bids]
    response_data = TokenFullSerializer(token_list, context={"user": request.user}, many=True).data
    return Response(response_data, status=status.HTTP_200_OK)


class SupportView(APIView):

    @swagger_auto_schema(
        operation_description='support view',
        request_body=openapi.Schema(
            type=openapi.TYPE_OBJECT,
            properties={
                'email': openapi.Schema(type=openapi.TYPE_STRING),
                'message': openapi.Schema(type=openapi.TYPE_STRING),
                'token': openapi.Schema(type=openapi.TYPE_STRING)
            }
        ),
        responses={200: 'your report sent to admin', 400: 'report not sent to admin'}
    )
    def post(self, request):
        '''
        view for report form
        '''
        request_data = request.data
        email = request_data.get('email')
        message = request_data.get('message')
        response = request_data.get('token')

        if config.CAPTCHA_SECRET:
            if not check_captcha(response):
                return Response('you are robot. go away, robot!', status=status.HTTP_400_BAD_REQUEST)

        connection = get_email_connection()
        text = """
                Email: {email}
                Message: {message}
                """.format(email=email, message=message)

        send_mail(
            'Support form from digital dollar store',
            text,
            config.HOST_USER,
            [config.MAIL],
            connection=connection,
        )
        logging.info('message sent')

        return Response('OK', status=status.HTTP_200_OK)


class TransactionTrackerView(APIView):
    """
    View for transaction tracking
    """
    @swagger_auto_schema(
        operation_description="transaction_tracker",
        request_body=openapi.Schema(
            type=openapi.TYPE_OBJECT,
            properties={
                'tx_hash': openapi.Schema(type=openapi.TYPE_STRING),
                'token': openapi.Schema(type=openapi.TYPE_NUMBER),
                'ownership': openapi.Schema(type=openapi.TYPE_STRING),
                'amount': openapi.Schema(type=openapi.TYPE_NUMBER),
            }),
    )
    def post(self, request):
        token_id = request.data.get("token")
        tx_hash = request.data.get("tx_hash")
        amount = request.data.get("amount")
        bid_id = request.data.get("bid_id")

        token = Token.objects.filter(id=token_id).first()
        if not token:
            return Response({"error": "token with given id not found"}, status=status.HTTP_404_NOT_FOUND)

        bid = None
        if bid_id:
            bid = Bid.objects.filter(id=bid_id).first()
            if not bid:
                return Response({"error": "bid not found"}, status=status.HTTP_404_NOT_FOUND)


        if token.standart == "ERC721":
            tracker = TransactionTracker.objects.filter(token=token, bid=bid).first()
        else:
            owner_url = request.data.get("ownership")
            try:
                user = AdvUser.objects.get_by_custom_url(owner_url)
            except ObjectDoesNotExist:
                return Response({"error": "wrong owner url"}, status=status.HTTP_404_NOT_FOUND)
            ownership = Ownership.objects.filter(token_id=token_id, owner=user).first()
            owner_amount = TransactionTracker.objects.aggregate(total_amount=Sum('amount'))
            owner_amount = owner_amount['total_amount'] or 0
            if owner_amount and ownership.quantity <= owner_amount + int(amount):
                ownership.selling = False
                ownership.save()
            tracker = TransactionTracker.objects.filter(token=token, ownership=ownership, amount=amount, bid=bid).first()
        if tracker:
            tracker.tx_hash = tx_hash
            tracker.save()
            return Response({"success": "transaction is tracked"}, status=status.HTTP_200_OK)
        return Response({'tracker not found'}, status=status.HTTP_404_NOT_FOUND)

class GetCollectionByAdressView(APIView):
    '''
    View for get collection metadata by adress.
    '''
    @swagger_auto_schema(
        operation_description="get collection metadata by adress",
        responses={200: CollectionMetadataSerializer, 404: 'collection not found'},
    )

    def get(self, request, address):
        try:
            collection = Collection.objects.committed().get(address__iexact=address)
        except ObjectDoesNotExist:
            return Response({'error': 'collection not found'}, status=status.HTTP_404_NOT_FOUND)

        response_data = CollectionMetadataSerializer(collection).data
        return Response(response_data, status=status.HTTP_200_OK)


def get_token_max_price(token):
    if not (token.is_selling or token.is_auc_selling):
        return 0
    if token.standart=="ERC721":
        return token.currency_price if token.currency_price else token.currency_minimal_bid
    owners = token.ownership_set.all()
    prices = [owner.currency_price if owner.currency_price else owner.currency_minimal_bid for owner in owners if owner.selling]
    return max(prices)


@api_view(http_method_names=['GET'])
def get_max_price(request):
    network = request.query_params.get('network', config.DEFAULT_NETWORK)
    currency = request.query_params.get('currency')
    tokens = Token.objects.committed().network(network).filter(currency__symbol=currency)
    token_prices = [get_token_max_price(t) for t in tokens]
    max_price = 100
    if token_prices:
        max_price = max(token_prices)
    return Response({'max_price': max_price}, status=status.HTTP_200_OK)


class GetMostBiddedView(APIView):
    '''
    View for get info for token with most bid count.
    '''
    #permission_classes = [IsAuthenticatedOrReadOnly]
    @swagger_auto_schema(
        operation_description="get hot auction",
        responses={200: TokenFullSerializer, 404: 'tokens not found'},
    )

    def get(self, request):
        tokens = Token.objects.committed().annotate(bid_count=Count('bid')).filter(bid_count__gt=0).order_by('-bid_count')[:5]
        if not tokens:
            return Response('tokens not found', status=status.HTTP_404_NOT_FOUND)
        response_data = TokenFullSerializer(tokens, many=True, context={"user": request.user}).data
        return Response(response_data, status=status.HTTP_200_OK)


class GetRelatedView(APIView):
    '''
    View for get info for token related to id.
    '''
    permission_classes = [IsAuthenticatedOrReadOnly]

    @swagger_auto_schema(
        operation_description="get related",
        responses={200: TokenSerializer, 404: 'token not found'},
    )
    def get(self, request, id):
        try:
            token = Token.objects.committed().get(id=id)
        except ObjectDoesNotExist:
            return Response('token not found', status=status.HTTP_404_NOT_FOUND)
        all_related = Token.objects.committed().filter(collection=token.collection)
        random_related = random.choices(all_related, k=4)
        response_data = TokenSerializer(random_related, many=True, context={"user": request.user}).data
        return Response(response_data, status=status.HTTP_200_OK)


class RemoveRejectView(APIView):
    '''
    View for remove rejected token or collection by id.
    '''
    permission_classes = [IsAuthenticated]

    @swagger_auto_schema(
        operation_description="Remove rejected token or collection",
        request_body=openapi.Schema(
        type=openapi.TYPE_OBJECT,
            properties={
            'id': openapi.Schema(type=openapi.TYPE_NUMBER),
            'type': openapi.Schema(type=openapi.TYPE_STRING),
        }),
        responses={200: "success"},
    )
    def post(self, request):
        items = {
            'token': Token,
            'collection': Collection,
        }
        item_id = request.data.get("id")
        item_type = request.data.get("type")
        if item_type not in ['token', 'collection']:
            return Response({"error": "Item type should be 'token' or 'collection'"}, status=status.HTTP_400_BAD_REQUEST)
        items[item_type].objects.filter(status=Status.PENDING, id=item_id).delete()
        return Response("success", status=status.HTTP_200_OK)


@api_view(http_method_names=['GET'])
def get_total_count(request):
        tokens_count = Token.token_objects.committed().count()
        verified_users_count = AdvUser.objects.filter(is_verificated=True).count()
        collections_count = Collection.objects.filter(is_default=False).count()
        time_delta = timezone.now() - timedelta(days=1)
        users_active_daily = AdvUser.objects.filter(last_login__gte=time_delta).count()
        response_data = {
            "total_tokens": tokens_count,
            "total_collections": collections_count,
            "verified_users": verified_users_count,
            "users_active_daily": users_active_daily,
        }
        return Response(response_data, status=status.HTTP_200_OK)<|MERGE_RESOLUTION|>--- conflicted
+++ resolved
@@ -681,17 +681,11 @@
         quantity = int(request_data.get('quantity'))
         try:
             token = Token.objects.get(id=token_id)
-<<<<<<< HEAD
-        except:
+        except ObjectDoesNotExist:
             return Response(
                 {'error': 'Token not found'},
                 status=status.HTTP_404_NOT_FOUND,
             )
-
-=======
-        except ObjectDoesNotExist:
-            return Response({'error': 'token not found'}, status=status.HTTP_404_NOT_FOUND)
->>>>>>> e65818fc
         user = request.user
 
         network = token.collection.network
