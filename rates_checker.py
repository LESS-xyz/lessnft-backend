--- conflicted
+++ resolved
@@ -3,11 +3,9 @@
 import time
 import requests
 import traceback
-<<<<<<< HEAD
-=======
-#from dds.settings import ERC20_ADDRESS
+
 from dds.settings import config
->>>>>>> d33e5d5a
+
 
 os.environ.setdefault("DJANGO_SETTINGS_MODULE", "dds.settings")
 import django
@@ -17,9 +15,8 @@
 from dds.rates.models import UsdRate
 from dds.settings import RATES_CHECKER_TIMEOUT
 
-
+#TODO move to config?
 API_URL = "https://api.coingecko.com/api/v3/coins/{coin_code}"
-
 
 QUERY_FSYM = "usd"
 
